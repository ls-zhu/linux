#!/bin/bash
# SPDX-License-Identifier: GPL-2.0

##############################################################################
# Topology description. p1 looped back to p2, p3 to p4 and so on.

declare -A NETIFS=(
    [p1]=veth0
    [p2]=veth1
    [p3]=veth2
    [p4]=veth3
    [p5]=veth4
    [p6]=veth5
    [p7]=veth6
    [p8]=veth7
    [p9]=veth8
    [p10]=veth9
)

# Port that does not have a cable connected.
: "${NETIF_NO_CABLE:=eth8}"

##############################################################################
# Defines

<<<<<<< HEAD
# Can be overridden by the configuration file.
PING=${PING:=ping}
PING6=${PING6:=ping6}
MZ=${MZ:=mausezahn}
MZ_DELAY=${MZ_DELAY:=0}
ARPING=${ARPING:=arping}
TEAMD=${TEAMD:=teamd}
WAIT_TIME=${WAIT_TIME:=5}
PAUSE_ON_FAIL=${PAUSE_ON_FAIL:=no}
PAUSE_ON_CLEANUP=${PAUSE_ON_CLEANUP:=no}
NETIF_TYPE=${NETIF_TYPE:=veth}
NETIF_CREATE=${NETIF_CREATE:=yes}
MCD=${MCD:=smcrouted}
MC_CLI=${MC_CLI:=smcroutectl}
PING_COUNT=${PING_COUNT:=10}
PING_TIMEOUT=${PING_TIMEOUT:=5}
WAIT_TIMEOUT=${WAIT_TIMEOUT:=20}
INTERFACE_TIMEOUT=${INTERFACE_TIMEOUT:=600}
LOW_AGEING_TIME=${LOW_AGEING_TIME:=1000}
REQUIRE_JQ=${REQUIRE_JQ:=yes}
REQUIRE_MZ=${REQUIRE_MZ:=yes}
REQUIRE_MTOOLS=${REQUIRE_MTOOLS:=no}
STABLE_MAC_ADDRS=${STABLE_MAC_ADDRS:=no}
TCPDUMP_EXTRA_FLAGS=${TCPDUMP_EXTRA_FLAGS:=}
TROUTE6=${TROUTE6:=traceroute6}

net_forwarding_dir=$(dirname "$(readlink -e "${BASH_SOURCE[0]}")")

=======
# Networking utilities.
: "${PING:=ping}"
: "${PING6:=ping6}"	# Some distros just use ping.
: "${ARPING:=arping}"
: "${TROUTE6:=traceroute6}"

# Packet generator.
: "${MZ:=mausezahn}"	# Some distributions use 'mz'.
: "${MZ_DELAY:=0}"

# Host configuration tools.
: "${TEAMD:=teamd}"
: "${MCD:=smcrouted}"
: "${MC_CLI:=smcroutectl}"

# Constants for netdevice bring-up:
# Default time in seconds to wait for an interface to come up before giving up
# and bailing out. Used during initial setup.
: "${INTERFACE_TIMEOUT:=600}"
# Like INTERFACE_TIMEOUT, but default for ad-hoc waiting in testing scripts.
: "${WAIT_TIMEOUT:=20}"
# Time to wait after interfaces participating in the test are all UP.
: "${WAIT_TIME:=5}"

# Whether to pause on, respectively, after a failure and before cleanup.
: "${PAUSE_ON_FAIL:=no}"
: "${PAUSE_ON_CLEANUP:=no}"

# Whether to create virtual interfaces, and what netdevice type they should be.
: "${NETIF_CREATE:=yes}"
: "${NETIF_TYPE:=veth}"

# Constants for ping tests:
# How many packets should be sent.
: "${PING_COUNT:=10}"
# Timeout (in seconds) before ping exits regardless of how many packets have
# been sent or received
: "${PING_TIMEOUT:=5}"

# Minimum ageing_time (in centiseconds) supported by hardware
: "${LOW_AGEING_TIME:=1000}"

# Whether to check for availability of certain tools.
: "${REQUIRE_JQ:=yes}"
: "${REQUIRE_MZ:=yes}"
: "${REQUIRE_MTOOLS:=no}"

# Whether to override MAC addresses on interfaces participating in the test.
: "${STABLE_MAC_ADDRS:=no}"

# Flags for tcpdump
: "${TCPDUMP_EXTRA_FLAGS:=}"

# Flags for TC filters.
: "${TC_FLAG:=skip_hw}"

# Whether the machine is "slow" -- i.e. might be incapable of running tests
# involving heavy traffic. This might be the case on a debug kernel, a VM, or
# e.g. a low-power board.
: "${KSFT_MACHINE_SLOW:=no}"

##############################################################################
# Find netifs by test-specified driver name

driver_name_get()
{
	local dev=$1; shift
	local driver_path="/sys/class/net/$dev/device/driver"

	if [[ -L $driver_path ]]; then
		basename `realpath $driver_path`
	fi
}

netif_find_driver()
{
	local ifnames=`ip -j link show | jq -r ".[].ifname"`
	local count=0

	for ifname in $ifnames
	do
		local driver_name=`driver_name_get $ifname`
		if [[ ! -z $driver_name && $driver_name == $NETIF_FIND_DRIVER ]]; then
			count=$((count + 1))
			NETIFS[p$count]="$ifname"
		fi
	done
}

# Whether to find netdevice according to the driver speficied by the importer
: "${NETIF_FIND_DRIVER:=}"

if [[ $NETIF_FIND_DRIVER ]]; then
	unset NETIFS
	declare -A NETIFS
	netif_find_driver
fi

net_forwarding_dir=$(dirname "$(readlink -e "${BASH_SOURCE[0]}")")

>>>>>>> 0c383648
if [[ -f $net_forwarding_dir/forwarding.config ]]; then
	source "$net_forwarding_dir/forwarding.config"
fi

source "$net_forwarding_dir/../lib.sh"

<<<<<<< HEAD
# timeout in seconds
slowwait()
{
	local timeout=$1; shift

	local start_time="$(date -u +%s)"
	while true
	do
		local out
		out=$("$@")
		local ret=$?
		if ((!ret)); then
			echo -n "$out"
			return 0
		fi

		local current_time="$(date -u +%s)"
		if ((current_time - start_time > timeout)); then
			echo -n "$out"
			return 1
		fi

		sleep 0.1
	done
}

=======
>>>>>>> 0c383648
##############################################################################
# Sanity checks

check_tc_version()
{
	tc -j &> /dev/null
	if [[ $? -ne 0 ]]; then
		echo "SKIP: iproute2 too old; tc is missing JSON support"
		exit $ksft_skip
	fi
}

# Old versions of tc don't understand "mpls_uc"
check_tc_mpls_support()
{
	local dev=$1; shift

	tc filter add dev $dev ingress protocol mpls_uc pref 1 handle 1 \
		matchall action pipe &> /dev/null
	if [[ $? -ne 0 ]]; then
		echo "SKIP: iproute2 too old; tc is missing MPLS support"
		return $ksft_skip
	fi
	tc filter del dev $dev ingress protocol mpls_uc pref 1 handle 1 \
		matchall
}

# Old versions of tc produce invalid json output for mpls lse statistics
check_tc_mpls_lse_stats()
{
	local dev=$1; shift
	local ret;

	tc filter add dev $dev ingress protocol mpls_uc pref 1 handle 1 \
		flower mpls lse depth 2                                 \
		action continue &> /dev/null

	if [[ $? -ne 0 ]]; then
		echo "SKIP: iproute2 too old; tc-flower is missing extended MPLS support"
		return $ksft_skip
	fi

	tc -j filter show dev $dev ingress protocol mpls_uc | jq . &> /dev/null
	ret=$?
	tc filter del dev $dev ingress protocol mpls_uc pref 1 handle 1 \
		flower

	if [[ $ret -ne 0 ]]; then
		echo "SKIP: iproute2 too old; tc-flower produces invalid json output for extended MPLS filters"
		return $ksft_skip
	fi
}

check_tc_shblock_support()
{
	tc filter help 2>&1 | grep block &> /dev/null
	if [[ $? -ne 0 ]]; then
		echo "SKIP: iproute2 too old; tc is missing shared block support"
		exit $ksft_skip
	fi
}

check_tc_chain_support()
{
	tc help 2>&1|grep chain &> /dev/null
	if [[ $? -ne 0 ]]; then
		echo "SKIP: iproute2 too old; tc is missing chain support"
		exit $ksft_skip
	fi
}

check_tc_action_hw_stats_support()
{
	tc actions help 2>&1 | grep -q hw_stats
	if [[ $? -ne 0 ]]; then
		echo "SKIP: iproute2 too old; tc is missing action hw_stats support"
		exit $ksft_skip
	fi
}

check_tc_fp_support()
{
	tc qdisc add dev lo mqprio help 2>&1 | grep -q "fp "
	if [[ $? -ne 0 ]]; then
		echo "SKIP: iproute2 too old; tc is missing frame preemption support"
		exit $ksft_skip
	fi
}

check_ethtool_lanes_support()
{
	ethtool --help 2>&1| grep lanes &> /dev/null
	if [[ $? -ne 0 ]]; then
		echo "SKIP: ethtool too old; it is missing lanes support"
		exit $ksft_skip
	fi
}

check_ethtool_mm_support()
{
	ethtool --help 2>&1| grep -- '--show-mm' &> /dev/null
	if [[ $? -ne 0 ]]; then
		echo "SKIP: ethtool too old; it is missing MAC Merge layer support"
		exit $ksft_skip
	fi
}

check_ethtool_counter_group_support()
{
	ethtool --help 2>&1| grep -- '--all-groups' &> /dev/null
	if [[ $? -ne 0 ]]; then
		echo "SKIP: ethtool too old; it is missing standard counter group support"
		exit $ksft_skip
	fi
}

check_ethtool_pmac_std_stats_support()
{
	local dev=$1; shift
	local grp=$1; shift

	[ 0 -ne $(ethtool --json -S $dev --all-groups --src pmac 2>/dev/null \
		| jq ".[].\"$grp\" | length") ]
}

check_locked_port_support()
{
	if ! bridge -d link show | grep -q " locked"; then
		echo "SKIP: iproute2 too old; Locked port feature not supported."
		return $ksft_skip
	fi
}

check_port_mab_support()
{
	if ! bridge -d link show | grep -q "mab"; then
		echo "SKIP: iproute2 too old; MacAuth feature not supported."
		return $ksft_skip
	fi
}

if [[ "$(id -u)" -ne 0 ]]; then
	echo "SKIP: need root privileges"
	exit $ksft_skip
fi

check_driver()
{
	local dev=$1; shift
	local expected=$1; shift
	local driver_name=`driver_name_get $dev`

	if [[ $driver_name != $expected ]]; then
		echo "SKIP: expected driver $expected for $dev, got $driver_name instead"
		exit $ksft_skip
	fi
}

if [[ "$CHECK_TC" = "yes" ]]; then
	check_tc_version
fi

require_command()
{
	local cmd=$1; shift

	if [[ ! -x "$(command -v "$cmd")" ]]; then
		echo "SKIP: $cmd not installed"
		exit $ksft_skip
	fi
}

# IPv6 support was added in v3.0
check_mtools_version()
{
	local version="$(msend -v)"
	local major

	version=${version##msend version }
	major=$(echo $version | cut -d. -f1)

	if [ $major -lt 3 ]; then
		echo "SKIP: expected mtools version 3.0, got $version"
		exit $ksft_skip
	fi
}

if [[ "$REQUIRE_JQ" = "yes" ]]; then
	require_command jq
fi
if [[ "$REQUIRE_MZ" = "yes" ]]; then
	require_command $MZ
fi
if [[ "$REQUIRE_MTOOLS" = "yes" ]]; then
	# https://github.com/troglobit/mtools
	require_command msend
	require_command mreceive
	check_mtools_version
fi

##############################################################################
# Command line options handling

count=0

while [[ $# -gt 0 ]]; do
	if [[ "$count" -eq "0" ]]; then
		unset NETIFS
		declare -A NETIFS
	fi
	count=$((count + 1))
	NETIFS[p$count]="$1"
	shift
done

##############################################################################
# Network interfaces configuration

if [[ ! -v NUM_NETIFS ]]; then
	echo "SKIP: importer does not define \"NUM_NETIFS\""
	exit $ksft_skip
fi

if (( NUM_NETIFS > ${#NETIFS[@]} )); then
	echo "SKIP: Importer requires $NUM_NETIFS NETIFS, but only ${#NETIFS[@]} are defined (${NETIFS[@]})"
	exit $ksft_skip
fi

for i in $(seq ${#NETIFS[@]}); do
	if [[ ! ${NETIFS[p$i]} ]]; then
		echo "SKIP: NETIFS[p$i] not given"
		exit $ksft_skip
	fi
done

create_netif_veth()
{
	local i

	for ((i = 1; i <= NUM_NETIFS; ++i)); do
		local j=$((i+1))

		if [ -z ${NETIFS[p$i]} ]; then
			echo "SKIP: Cannot create interface. Name not specified"
			exit $ksft_skip
		fi

		ip link show dev ${NETIFS[p$i]} &> /dev/null
		if [[ $? -ne 0 ]]; then
			ip link add ${NETIFS[p$i]} type veth \
				peer name ${NETIFS[p$j]}
			if [[ $? -ne 0 ]]; then
				echo "Failed to create netif"
				exit 1
			fi
		fi
		i=$j
	done
}

create_netif()
{
	case "$NETIF_TYPE" in
	veth) create_netif_veth
	      ;;
	*) echo "Can not create interfaces of type \'$NETIF_TYPE\'"
	   exit 1
	   ;;
	esac
}

declare -A MAC_ADDR_ORIG
mac_addr_prepare()
{
	local new_addr=
	local dev=

	for ((i = 1; i <= NUM_NETIFS; ++i)); do
		dev=${NETIFS[p$i]}
		new_addr=$(printf "00:01:02:03:04:%02x" $i)

		MAC_ADDR_ORIG["$dev"]=$(ip -j link show dev $dev | jq -e '.[].address')
		# Strip quotes
		MAC_ADDR_ORIG["$dev"]=${MAC_ADDR_ORIG["$dev"]//\"/}
		ip link set dev $dev address $new_addr
	done
}

mac_addr_restore()
{
	local dev=

	for ((i = 1; i <= NUM_NETIFS; ++i)); do
		dev=${NETIFS[p$i]}
		ip link set dev $dev address ${MAC_ADDR_ORIG["$dev"]}
	done
}

if [[ "$NETIF_CREATE" = "yes" ]]; then
	create_netif
fi

if [[ "$STABLE_MAC_ADDRS" = "yes" ]]; then
	mac_addr_prepare
fi

for ((i = 1; i <= NUM_NETIFS; ++i)); do
	ip link show dev ${NETIFS[p$i]} &> /dev/null
	if [[ $? -ne 0 ]]; then
		echo "SKIP: could not find all required interfaces"
		exit $ksft_skip
	fi
done

##############################################################################
# Helpers

# Exit status to return at the end. Set in case one of the tests fails.
EXIT_STATUS=0
# Per-test return value. Clear at the beginning of each test.
RET=0

ret_set_ksft_status()
{
	local ksft_status=$1; shift
	local msg=$1; shift

	RET=$(ksft_status_merge $RET $ksft_status)
	if (( $? )); then
		retmsg=$msg
	fi
}

# Whether FAILs should be interpreted as XFAILs. Internal.
FAIL_TO_XFAIL=

check_err()
{
	local err=$1
	local msg=$2

	if ((err)); then
		if [[ $FAIL_TO_XFAIL = yes ]]; then
			ret_set_ksft_status $ksft_xfail "$msg"
		else
			ret_set_ksft_status $ksft_fail "$msg"
		fi
	fi
}

check_fail()
{
	local err=$1
	local msg=$2

	check_err $((!err)) "$msg"
}

check_err_fail()
{
	local should_fail=$1; shift
	local err=$1; shift
	local what=$1; shift

	if ((should_fail)); then
		check_fail $err "$what succeeded, but should have failed"
	else
		check_err $err "$what failed"
	fi
}

xfail_on_slow()
{
	if [[ $KSFT_MACHINE_SLOW = yes ]]; then
		FAIL_TO_XFAIL=yes "$@"
	else
		"$@"
	fi
}

xfail_on_veth()
{
	local dev=$1; shift
	local kind

	kind=$(ip -j -d link show dev $dev |
			jq -r '.[].linkinfo.info_kind')
	if [[ $kind = veth ]]; then
		FAIL_TO_XFAIL=yes "$@"
	else
		"$@"
	fi
}

log_test_result()
{
	local test_name=$1; shift
	local opt_str=$1; shift
	local result=$1; shift
	local retmsg=$1; shift

	printf "TEST: %-60s  [%s]\n" "$test_name $opt_str" "$result"
	if [[ $retmsg ]]; then
		printf "\t%s\n" "$retmsg"
	fi
}

pause_on_fail()
{
	if [[ $PAUSE_ON_FAIL == yes ]]; then
		echo "Hit enter to continue, 'q' to quit"
		read a
		[[ $a == q ]] && exit 1
	fi
}

handle_test_result_pass()
{
	local test_name=$1; shift
	local opt_str=$1; shift

	log_test_result "$test_name" "$opt_str" " OK "
}

handle_test_result_fail()
{
	local test_name=$1; shift
	local opt_str=$1; shift

	log_test_result "$test_name" "$opt_str" FAIL "$retmsg"
	pause_on_fail
}

handle_test_result_xfail()
{
	local test_name=$1; shift
	local opt_str=$1; shift

	log_test_result "$test_name" "$opt_str" XFAIL "$retmsg"
	pause_on_fail
}

handle_test_result_skip()
{
	local test_name=$1; shift
	local opt_str=$1; shift

	log_test_result "$test_name" "$opt_str" SKIP "$retmsg"
}

log_test()
{
	local test_name=$1
	local opt_str=$2

	if [[ $# -eq 2 ]]; then
		opt_str="($opt_str)"
	fi

	if ((RET == ksft_pass)); then
		handle_test_result_pass "$test_name" "$opt_str"
	elif ((RET == ksft_xfail)); then
		handle_test_result_xfail "$test_name" "$opt_str"
	elif ((RET == ksft_skip)); then
		handle_test_result_skip "$test_name" "$opt_str"
	else
		handle_test_result_fail "$test_name" "$opt_str"
	fi

	EXIT_STATUS=$(ksft_exit_status_merge $EXIT_STATUS $RET)
	return $RET
}

log_test_skip()
{
	RET=$ksft_skip retmsg= log_test "$@"
}

log_test_xfail()
{
	RET=$ksft_xfail retmsg= log_test "$@"
}

log_info()
{
	local msg=$1

	echo "INFO: $msg"
}

not()
{
	"$@"
	[[ $? != 0 ]]
}

get_max()
{
	local arr=("$@")

	max=${arr[0]}
	for cur in ${arr[@]}; do
		if [[ $cur -gt $max ]]; then
			max=$cur
		fi
	done

	echo $max
}

grep_bridge_fdb()
{
	local addr=$1; shift
	local word
	local flag

	if [ "$1" == "self" ] || [ "$1" == "master" ]; then
		word=$1; shift
		if [ "$1" == "-v" ]; then
			flag=$1; shift
		fi
	fi

	$@ | grep $addr | grep $flag "$word"
}

wait_for_port_up()
{
	"$@" | grep -q "Link detected: yes"
}

wait_for_offload()
{
	"$@" | grep -q offload
}

wait_for_trap()
{
	"$@" | grep -q trap
}

<<<<<<< HEAD
until_counter_is()
{
	local expr=$1; shift
	local current=$("$@")

	echo $((current))
	((current $expr))
}

busywait_for_counter()
{
	local timeout=$1; shift
	local delta=$1; shift

	local base=$("$@")
	busywait "$timeout" until_counter_is ">= $((base + delta))" "$@"
}

slowwait_for_counter()
{
	local timeout=$1; shift
	local delta=$1; shift

	local base=$("$@")
	slowwait "$timeout" until_counter_is ">= $((base + delta))" "$@"
}

=======
>>>>>>> 0c383648
setup_wait_dev()
{
	local dev=$1; shift
	local wait_time=${1:-$WAIT_TIME}; shift

	setup_wait_dev_with_timeout "$dev" $INTERFACE_TIMEOUT $wait_time

	if (($?)); then
		check_err 1
		log_test setup_wait_dev ": Interface $dev does not come up."
		exit 1
	fi
}

setup_wait_dev_with_timeout()
{
	local dev=$1; shift
	local max_iterations=${1:-$WAIT_TIMEOUT}; shift
	local wait_time=${1:-$WAIT_TIME}; shift
	local i

	for ((i = 1; i <= $max_iterations; ++i)); do
		ip link show dev $dev up \
			| grep 'state UP' &> /dev/null
		if [[ $? -ne 0 ]]; then
			sleep 1
		else
			sleep $wait_time
			return 0
		fi
	done

	return 1
}

setup_wait()
{
	local num_netifs=${1:-$NUM_NETIFS}
	local i

	for ((i = 1; i <= num_netifs; ++i)); do
		setup_wait_dev ${NETIFS[p$i]} 0
	done

	# Make sure links are ready.
	sleep $WAIT_TIME
}

wait_for_dev()
{
        local dev=$1; shift
        local timeout=${1:-$WAIT_TIMEOUT}; shift

        slowwait $timeout ip link show dev $dev &> /dev/null
        if (( $? )); then
                check_err 1
                log_test wait_for_dev "Interface $dev did not appear."
                exit $EXIT_STATUS
        fi
}

cmd_jq()
{
	local cmd=$1
	local jq_exp=$2
	local jq_opts=$3
	local ret
	local output

	output="$($cmd)"
	# it the command fails, return error right away
	ret=$?
	if [[ $ret -ne 0 ]]; then
		return $ret
	fi
	output=$(echo $output | jq -r $jq_opts "$jq_exp")
	ret=$?
	if [[ $ret -ne 0 ]]; then
		return $ret
	fi
	echo $output
	# return success only in case of non-empty output
	[ ! -z "$output" ]
}

pre_cleanup()
{
	if [ "${PAUSE_ON_CLEANUP}" = "yes" ]; then
		echo "Pausing before cleanup, hit any key to continue"
		read
	fi

	if [[ "$STABLE_MAC_ADDRS" = "yes" ]]; then
		mac_addr_restore
	fi
}

vrf_prepare()
{
	ip -4 rule add pref 32765 table local
	ip -4 rule del pref 0
	ip -6 rule add pref 32765 table local
	ip -6 rule del pref 0
}

vrf_cleanup()
{
	ip -6 rule add pref 0 table local
	ip -6 rule del pref 32765
	ip -4 rule add pref 0 table local
	ip -4 rule del pref 32765
}

__last_tb_id=0
declare -A __TB_IDS

__vrf_td_id_assign()
{
	local vrf_name=$1

	__last_tb_id=$((__last_tb_id + 1))
	__TB_IDS[$vrf_name]=$__last_tb_id
	return $__last_tb_id
}

__vrf_td_id_lookup()
{
	local vrf_name=$1

	return ${__TB_IDS[$vrf_name]}
}

vrf_create()
{
	local vrf_name=$1
	local tb_id

	__vrf_td_id_assign $vrf_name
	tb_id=$?

	ip link add dev $vrf_name type vrf table $tb_id
	ip -4 route add table $tb_id unreachable default metric 4278198272
	ip -6 route add table $tb_id unreachable default metric 4278198272
}

vrf_destroy()
{
	local vrf_name=$1
	local tb_id

	__vrf_td_id_lookup $vrf_name
	tb_id=$?

	ip -6 route del table $tb_id unreachable default metric 4278198272
	ip -4 route del table $tb_id unreachable default metric 4278198272
	ip link del dev $vrf_name
}

__addr_add_del()
{
	local if_name=$1
	local add_del=$2
	local array

	shift
	shift
	array=("${@}")

	for addrstr in "${array[@]}"; do
		ip address $add_del $addrstr dev $if_name
	done
}

__simple_if_init()
{
	local if_name=$1; shift
	local vrf_name=$1; shift
	local addrs=("${@}")

	ip link set dev $if_name master $vrf_name
	ip link set dev $if_name up

	__addr_add_del $if_name add "${addrs[@]}"
}

__simple_if_fini()
{
	local if_name=$1; shift
	local addrs=("${@}")

	__addr_add_del $if_name del "${addrs[@]}"

	ip link set dev $if_name down
	ip link set dev $if_name nomaster
}

simple_if_init()
{
	local if_name=$1
	local vrf_name
	local array

	shift
	vrf_name=v$if_name
	array=("${@}")

	vrf_create $vrf_name
	ip link set dev $vrf_name up
	__simple_if_init $if_name $vrf_name "${array[@]}"
}

simple_if_fini()
{
	local if_name=$1
	local vrf_name
	local array

	shift
	vrf_name=v$if_name
	array=("${@}")

	__simple_if_fini $if_name "${array[@]}"
	vrf_destroy $vrf_name
}

tunnel_create()
{
	local name=$1; shift
	local type=$1; shift
	local local=$1; shift
	local remote=$1; shift

	ip link add name $name type $type \
	   local $local remote $remote "$@"
	ip link set dev $name up
}

tunnel_destroy()
{
	local name=$1; shift

	ip link del dev $name
}

vlan_create()
{
	local if_name=$1; shift
	local vid=$1; shift
	local vrf=$1; shift
	local ips=("${@}")
	local name=$if_name.$vid

	ip link add name $name link $if_name type vlan id $vid
	if [ "$vrf" != "" ]; then
		ip link set dev $name master $vrf
	fi
	ip link set dev $name up
	__addr_add_del $name add "${ips[@]}"
}

vlan_destroy()
{
	local if_name=$1; shift
	local vid=$1; shift
	local name=$if_name.$vid

	ip link del dev $name
}

team_create()
{
	local if_name=$1; shift
	local mode=$1; shift

	require_command $TEAMD
	$TEAMD -t $if_name -d -c '{"runner": {"name": "'$mode'"}}'
	for slave in "$@"; do
		ip link set dev $slave down
		ip link set dev $slave master $if_name
		ip link set dev $slave up
	done
	ip link set dev $if_name up
}

team_destroy()
{
	local if_name=$1; shift

	$TEAMD -t $if_name -k
}

master_name_get()
{
	local if_name=$1

	ip -j link show dev $if_name | jq -r '.[]["master"]'
}

link_stats_get()
{
	local if_name=$1; shift
	local dir=$1; shift
	local stat=$1; shift

	ip -j -s link show dev $if_name \
		| jq '.[]["stats64"]["'$dir'"]["'$stat'"]'
}

link_stats_tx_packets_get()
{
	link_stats_get $1 tx packets
}

link_stats_rx_errors_get()
{
	link_stats_get $1 rx errors
}

ethtool_stats_get()
{
	local dev=$1; shift
	local stat=$1; shift

	ethtool -S $dev | grep "^ *$stat:" | head -n 1 | cut -d: -f2
}

ethtool_std_stats_get()
{
	local dev=$1; shift
	local grp=$1; shift
	local name=$1; shift
	local src=$1; shift

	ethtool --json -S $dev --groups $grp -- --src $src | \
		jq '.[]."'"$grp"'"."'$name'"'
}

qdisc_stats_get()
{
	local dev=$1; shift
	local handle=$1; shift
	local selector=$1; shift

	tc -j -s qdisc show dev "$dev" \
	    | jq '.[] | select(.handle == "'"$handle"'") | '"$selector"
}

qdisc_parent_stats_get()
{
	local dev=$1; shift
	local parent=$1; shift
	local selector=$1; shift

	tc -j -s qdisc show dev "$dev" invisible \
	    | jq '.[] | select(.parent == "'"$parent"'") | '"$selector"
}

ipv6_stats_get()
{
	local dev=$1; shift
	local stat=$1; shift

	cat /proc/net/dev_snmp6/$dev | grep "^$stat" | cut -f2
}

hw_stats_get()
{
	local suite=$1; shift
	local if_name=$1; shift
	local dir=$1; shift
	local stat=$1; shift

	ip -j stats show dev $if_name group offload subgroup $suite |
		jq ".[0].stats64.$dir.$stat"
}

__nh_stats_get()
{
	local key=$1; shift
	local group_id=$1; shift
	local member_id=$1; shift

	ip -j -s -s nexthop show id $group_id |
	    jq --argjson member_id "$member_id" --arg key "$key" \
	       '.[].group_stats[] | select(.id == $member_id) | .[$key]'
}

nh_stats_get()
{
	local group_id=$1; shift
	local member_id=$1; shift

	__nh_stats_get packets "$group_id" "$member_id"
}

nh_stats_get_hw()
{
	local group_id=$1; shift
	local member_id=$1; shift

	__nh_stats_get packets_hw "$group_id" "$member_id"
}

humanize()
{
	local speed=$1; shift

	for unit in bps Kbps Mbps Gbps; do
		if (($(echo "$speed < 1024" | bc))); then
			break
		fi

		speed=$(echo "scale=1; $speed / 1024" | bc)
	done

	echo "$speed${unit}"
}

rate()
{
	local t0=$1; shift
	local t1=$1; shift
	local interval=$1; shift

	echo $((8 * (t1 - t0) / interval))
}

packets_rate()
{
	local t0=$1; shift
	local t1=$1; shift
	local interval=$1; shift

	echo $(((t1 - t0) / interval))
}

mac_get()
{
	local if_name=$1

	ip -j link show dev $if_name | jq -r '.[]["address"]'
}

ipv6_lladdr_get()
{
	local if_name=$1

	ip -j addr show dev $if_name | \
		jq -r '.[]["addr_info"][] | select(.scope == "link").local' | \
		head -1
}

bridge_ageing_time_get()
{
	local bridge=$1
	local ageing_time

	# Need to divide by 100 to convert to seconds.
	ageing_time=$(ip -j -d link show dev $bridge \
		      | jq '.[]["linkinfo"]["info_data"]["ageing_time"]')
	echo $((ageing_time / 100))
}

declare -A SYSCTL_ORIG
sysctl_set()
{
	local key=$1; shift
	local value=$1; shift

	SYSCTL_ORIG[$key]=$(sysctl -n $key)
	sysctl -qw $key="$value"
}

sysctl_restore()
{
	local key=$1; shift

	sysctl -qw $key="${SYSCTL_ORIG[$key]}"
}

forwarding_enable()
{
	sysctl_set net.ipv4.conf.all.forwarding 1
	sysctl_set net.ipv6.conf.all.forwarding 1
}

forwarding_restore()
{
	sysctl_restore net.ipv6.conf.all.forwarding
	sysctl_restore net.ipv4.conf.all.forwarding
}

declare -A MTU_ORIG
mtu_set()
{
	local dev=$1; shift
	local mtu=$1; shift

	MTU_ORIG["$dev"]=$(ip -j link show dev $dev | jq -e '.[].mtu')
	ip link set dev $dev mtu $mtu
}

mtu_restore()
{
	local dev=$1; shift

	ip link set dev $dev mtu ${MTU_ORIG["$dev"]}
}

tc_offload_check()
{
	local num_netifs=${1:-$NUM_NETIFS}

	for ((i = 1; i <= num_netifs; ++i)); do
		ethtool -k ${NETIFS[p$i]} \
			| grep "hw-tc-offload: on" &> /dev/null
		if [[ $? -ne 0 ]]; then
			return 1
		fi
	done

	return 0
}

trap_install()
{
	local dev=$1; shift
	local direction=$1; shift

	# Some devices may not support or need in-hardware trapping of traffic
	# (e.g. the veth pairs that this library creates for non-existent
	# loopbacks). Use continue instead, so that there is a filter in there
	# (some tests check counters), and so that other filters are still
	# processed.
	tc filter add dev $dev $direction pref 1 \
		flower skip_sw action trap 2>/dev/null \
	    || tc filter add dev $dev $direction pref 1 \
		       flower action continue
}

trap_uninstall()
{
	local dev=$1; shift
	local direction=$1; shift

	tc filter del dev $dev $direction pref 1 flower
}

slow_path_trap_install()
{
	# For slow-path testing, we need to install a trap to get to
	# slow path the packets that would otherwise be switched in HW.
	if [ "${tcflags/skip_hw}" != "$tcflags" ]; then
		trap_install "$@"
	fi
}

slow_path_trap_uninstall()
{
	if [ "${tcflags/skip_hw}" != "$tcflags" ]; then
		trap_uninstall "$@"
	fi
}

__icmp_capture_add_del()
{
	local add_del=$1; shift
	local pref=$1; shift
	local vsuf=$1; shift
	local tundev=$1; shift
	local filter=$1; shift

	tc filter $add_del dev "$tundev" ingress \
	   proto ip$vsuf pref $pref \
	   flower ip_proto icmp$vsuf $filter \
	   action pass
}

icmp_capture_install()
{
	__icmp_capture_add_del add 100 "" "$@"
}

icmp_capture_uninstall()
{
	__icmp_capture_add_del del 100 "" "$@"
}

icmp6_capture_install()
{
	__icmp_capture_add_del add 100 v6 "$@"
}

icmp6_capture_uninstall()
{
	__icmp_capture_add_del del 100 v6 "$@"
}

__vlan_capture_add_del()
{
	local add_del=$1; shift
	local pref=$1; shift
	local dev=$1; shift
	local filter=$1; shift

	tc filter $add_del dev "$dev" ingress \
	   proto 802.1q pref $pref \
	   flower $filter \
	   action pass
}

vlan_capture_install()
{
	__vlan_capture_add_del add 100 "$@"
}

vlan_capture_uninstall()
{
	__vlan_capture_add_del del 100 "$@"
}

__dscp_capture_add_del()
{
	local add_del=$1; shift
	local dev=$1; shift
	local base=$1; shift
	local dscp;

	for prio in {0..7}; do
		dscp=$((base + prio))
		__icmp_capture_add_del $add_del $((dscp + 100)) "" $dev \
				       "skip_hw ip_tos $((dscp << 2))"
	done
}

dscp_capture_install()
{
	local dev=$1; shift
	local base=$1; shift

	__dscp_capture_add_del add $dev $base
}

dscp_capture_uninstall()
{
	local dev=$1; shift
	local base=$1; shift

	__dscp_capture_add_del del $dev $base
}

dscp_fetch_stats()
{
	local dev=$1; shift
	local base=$1; shift

	for prio in {0..7}; do
		local dscp=$((base + prio))
		local t=$(tc_rule_stats_get $dev $((dscp + 100)))
		echo "[$dscp]=$t "
	done
}

matchall_sink_create()
{
	local dev=$1; shift

	tc qdisc add dev $dev clsact
	tc filter add dev $dev ingress \
	   pref 10000 \
	   matchall \
	   action drop
}

tests_run()
{
	local current_test

	for current_test in ${TESTS:-$ALL_TESTS}; do
		$current_test
	done
}

multipath_eval()
{
	local desc="$1"
	local weight_rp12=$2
	local weight_rp13=$3
	local packets_rp12=$4
	local packets_rp13=$5
	local weights_ratio packets_ratio diff

	RET=0

	if [[ "$weight_rp12" -gt "$weight_rp13" ]]; then
		weights_ratio=$(echo "scale=2; $weight_rp12 / $weight_rp13" \
				| bc -l)
	else
		weights_ratio=$(echo "scale=2; $weight_rp13 / $weight_rp12" \
				| bc -l)
	fi

	if [[ "$packets_rp12" -eq "0" || "$packets_rp13" -eq "0" ]]; then
	       check_err 1 "Packet difference is 0"
	       log_test "Multipath"
	       log_info "Expected ratio $weights_ratio"
	       return
	fi

	if [[ "$weight_rp12" -gt "$weight_rp13" ]]; then
		packets_ratio=$(echo "scale=2; $packets_rp12 / $packets_rp13" \
				| bc -l)
	else
		packets_ratio=$(echo "scale=2; $packets_rp13 / $packets_rp12" \
				| bc -l)
	fi

	diff=$(echo $weights_ratio - $packets_ratio | bc -l)
	diff=${diff#-}

	test "$(echo "$diff / $weights_ratio > 0.15" | bc -l)" -eq 0
	check_err $? "Too large discrepancy between expected and measured ratios"
	log_test "$desc"
	log_info "Expected ratio $weights_ratio Measured ratio $packets_ratio"
}

in_ns()
{
	local name=$1; shift

	ip netns exec $name bash <<-EOF
		NUM_NETIFS=0
		source lib.sh
		$(for a in "$@"; do printf "%q${IFS:0:1}" "$a"; done)
	EOF
}

##############################################################################
# Tests

ping_do()
{
	local if_name=$1
	local dip=$2
	local args=$3
	local vrf_name

	vrf_name=$(master_name_get $if_name)
	ip vrf exec $vrf_name \
		$PING $args $dip -c $PING_COUNT -i 0.1 \
		-w $PING_TIMEOUT &> /dev/null
}

ping_test()
{
	RET=0

	ping_do $1 $2
	check_err $?
	log_test "ping$3"
}

ping_test_fails()
{
	RET=0

	ping_do $1 $2
	check_fail $?
	log_test "ping fails$3"
}

ping6_do()
{
	local if_name=$1
	local dip=$2
	local args=$3
	local vrf_name

	vrf_name=$(master_name_get $if_name)
	ip vrf exec $vrf_name \
		$PING6 $args $dip -c $PING_COUNT -i 0.1 \
		-w $PING_TIMEOUT &> /dev/null
}

ping6_test()
{
	RET=0

	ping6_do $1 $2
	check_err $?
	log_test "ping6$3"
}

ping6_test_fails()
{
	RET=0

	ping6_do $1 $2
	check_fail $?
	log_test "ping6 fails$3"
}

learning_test()
{
	local bridge=$1
	local br_port1=$2	# Connected to `host1_if`.
	local host1_if=$3
	local host2_if=$4
	local mac=de:ad:be:ef:13:37
	local ageing_time

	RET=0

	bridge -j fdb show br $bridge brport $br_port1 \
		| jq -e ".[] | select(.mac == \"$mac\")" &> /dev/null
	check_fail $? "Found FDB record when should not"

	# Disable unknown unicast flooding on `br_port1` to make sure
	# packets are only forwarded through the port after a matching
	# FDB entry was installed.
	bridge link set dev $br_port1 flood off

	ip link set $host1_if promisc on
	tc qdisc add dev $host1_if ingress
	tc filter add dev $host1_if ingress protocol ip pref 1 handle 101 \
		flower dst_mac $mac action drop

	$MZ $host2_if -c 1 -p 64 -b $mac -t ip -q
	sleep 1

	tc -j -s filter show dev $host1_if ingress \
		| jq -e ".[] | select(.options.handle == 101) \
		| select(.options.actions[0].stats.packets == 1)" &> /dev/null
	check_fail $? "Packet reached first host when should not"

	$MZ $host1_if -c 1 -p 64 -a $mac -t ip -q
	sleep 1

	bridge -j fdb show br $bridge brport $br_port1 \
		| jq -e ".[] | select(.mac == \"$mac\")" &> /dev/null
	check_err $? "Did not find FDB record when should"

	$MZ $host2_if -c 1 -p 64 -b $mac -t ip -q
	sleep 1

	tc -j -s filter show dev $host1_if ingress \
		| jq -e ".[] | select(.options.handle == 101) \
		| select(.options.actions[0].stats.packets == 1)" &> /dev/null
	check_err $? "Packet did not reach second host when should"

	# Wait for 10 seconds after the ageing time to make sure FDB
	# record was aged-out.
	ageing_time=$(bridge_ageing_time_get $bridge)
	sleep $((ageing_time + 10))

	bridge -j fdb show br $bridge brport $br_port1 \
		| jq -e ".[] | select(.mac == \"$mac\")" &> /dev/null
	check_fail $? "Found FDB record when should not"

	bridge link set dev $br_port1 learning off

	$MZ $host1_if -c 1 -p 64 -a $mac -t ip -q
	sleep 1

	bridge -j fdb show br $bridge brport $br_port1 \
		| jq -e ".[] | select(.mac == \"$mac\")" &> /dev/null
	check_fail $? "Found FDB record when should not"

	bridge link set dev $br_port1 learning on

	tc filter del dev $host1_if ingress protocol ip pref 1 handle 101 flower
	tc qdisc del dev $host1_if ingress
	ip link set $host1_if promisc off

	bridge link set dev $br_port1 flood on

	log_test "FDB learning"
}

flood_test_do()
{
	local should_flood=$1
	local mac=$2
	local ip=$3
	local host1_if=$4
	local host2_if=$5
	local err=0

	# Add an ACL on `host2_if` which will tell us whether the packet
	# was flooded to it or not.
	ip link set $host2_if promisc on
	tc qdisc add dev $host2_if ingress
	tc filter add dev $host2_if ingress protocol ip pref 1 handle 101 \
		flower dst_mac $mac action drop

	$MZ $host1_if -c 1 -p 64 -b $mac -B $ip -t ip -q
	sleep 1

	tc -j -s filter show dev $host2_if ingress \
		| jq -e ".[] | select(.options.handle == 101) \
		| select(.options.actions[0].stats.packets == 1)" &> /dev/null
	if [[ $? -ne 0 && $should_flood == "true" || \
	      $? -eq 0 && $should_flood == "false" ]]; then
		err=1
	fi

	tc filter del dev $host2_if ingress protocol ip pref 1 handle 101 flower
	tc qdisc del dev $host2_if ingress
	ip link set $host2_if promisc off

	return $err
}

flood_unicast_test()
{
	local br_port=$1
	local host1_if=$2
	local host2_if=$3
	local mac=de:ad:be:ef:13:37
	local ip=192.0.2.100

	RET=0

	bridge link set dev $br_port flood off

	flood_test_do false $mac $ip $host1_if $host2_if
	check_err $? "Packet flooded when should not"

	bridge link set dev $br_port flood on

	flood_test_do true $mac $ip $host1_if $host2_if
	check_err $? "Packet was not flooded when should"

	log_test "Unknown unicast flood"
}

flood_multicast_test()
{
	local br_port=$1
	local host1_if=$2
	local host2_if=$3
	local mac=01:00:5e:00:00:01
	local ip=239.0.0.1

	RET=0

	bridge link set dev $br_port mcast_flood off

	flood_test_do false $mac $ip $host1_if $host2_if
	check_err $? "Packet flooded when should not"

	bridge link set dev $br_port mcast_flood on

	flood_test_do true $mac $ip $host1_if $host2_if
	check_err $? "Packet was not flooded when should"

	log_test "Unregistered multicast flood"
}

flood_test()
{
	# `br_port` is connected to `host2_if`
	local br_port=$1
	local host1_if=$2
	local host2_if=$3

	flood_unicast_test $br_port $host1_if $host2_if
	flood_multicast_test $br_port $host1_if $host2_if
}

__start_traffic()
{
	local pktsize=$1; shift
	local proto=$1; shift
	local h_in=$1; shift    # Where the traffic egresses the host
	local sip=$1; shift
	local dip=$1; shift
	local dmac=$1; shift

	$MZ $h_in -p $pktsize -A $sip -B $dip -c 0 \
		-a own -b $dmac -t "$proto" -q "$@" &
	sleep 1
}

start_traffic_pktsize()
{
	local pktsize=$1; shift

	__start_traffic $pktsize udp "$@"
}

start_tcp_traffic_pktsize()
{
	local pktsize=$1; shift

	__start_traffic $pktsize tcp "$@"
}

start_traffic()
{
	start_traffic_pktsize 8000 "$@"
}

start_tcp_traffic()
{
	start_tcp_traffic_pktsize 8000 "$@"
}

stop_traffic()
{
	# Suppress noise from killing mausezahn.
	{ kill %% && wait %%; } 2>/dev/null
}

declare -A cappid
declare -A capfile
declare -A capout

tcpdump_start()
{
	local if_name=$1; shift
	local ns=$1; shift

	capfile[$if_name]=$(mktemp)
	capout[$if_name]=$(mktemp)

	if [ -z $ns ]; then
		ns_cmd=""
	else
		ns_cmd="ip netns exec ${ns}"
	fi

	if [ -z $SUDO_USER ] ; then
		capuser=""
	else
		capuser="-Z $SUDO_USER"
	fi

	$ns_cmd tcpdump $TCPDUMP_EXTRA_FLAGS -e -n -Q in -i $if_name \
		-s 65535 -B 32768 $capuser -w ${capfile[$if_name]} \
		> "${capout[$if_name]}" 2>&1 &
	cappid[$if_name]=$!

	sleep 1
}

tcpdump_stop()
{
	local if_name=$1
	local pid=${cappid[$if_name]}

	$ns_cmd kill "$pid" && wait "$pid"
	sleep 1
}

tcpdump_cleanup()
{
	local if_name=$1

	rm ${capfile[$if_name]} ${capout[$if_name]}
}

tcpdump_show()
{
	local if_name=$1

	tcpdump -e -n -r ${capfile[$if_name]} 2>&1
}

# return 0 if the packet wasn't seen on host2_if or 1 if it was
mcast_packet_test()
{
	local mac=$1
	local src_ip=$2
	local ip=$3
	local host1_if=$4
	local host2_if=$5
	local seen=0
	local tc_proto="ip"
	local mz_v6arg=""

	# basic check to see if we were passed an IPv4 address, if not assume IPv6
	if [[ ! $ip =~ ^[0-9]{1,3}\.[0-9]{1,3}\.[0-9]{1,3}\.[0-9]{1,3}$ ]]; then
		tc_proto="ipv6"
		mz_v6arg="-6"
	fi

	# Add an ACL on `host2_if` which will tell us whether the packet
	# was received by it or not.
	tc qdisc add dev $host2_if ingress
	tc filter add dev $host2_if ingress protocol $tc_proto pref 1 handle 101 \
		flower ip_proto udp dst_mac $mac action drop

	$MZ $host1_if $mz_v6arg -c 1 -p 64 -b $mac -A $src_ip -B $ip -t udp "dp=4096,sp=2048" -q
	sleep 1

	tc -j -s filter show dev $host2_if ingress \
		| jq -e ".[] | select(.options.handle == 101) \
		| select(.options.actions[0].stats.packets == 1)" &> /dev/null
	if [[ $? -eq 0 ]]; then
		seen=1
	fi

	tc filter del dev $host2_if ingress protocol $tc_proto pref 1 handle 101 flower
	tc qdisc del dev $host2_if ingress

	return $seen
}

brmcast_check_sg_entries()
{
	local report=$1; shift
	local slist=("$@")
	local sarg=""

	for src in "${slist[@]}"; do
		sarg="${sarg} and .source_list[].address == \"$src\""
	done
	bridge -j -d -s mdb show dev br0 \
		| jq -e ".[].mdb[] | \
			 select(.grp == \"$TEST_GROUP\" and .source_list != null $sarg)" &>/dev/null
	check_err $? "Wrong *,G entry source list after $report report"

	for sgent in "${slist[@]}"; do
		bridge -j -d -s mdb show dev br0 \
			| jq -e ".[].mdb[] | \
				 select(.grp == \"$TEST_GROUP\" and .src == \"$sgent\")" &>/dev/null
		check_err $? "Missing S,G entry ($sgent, $TEST_GROUP)"
	done
}

brmcast_check_sg_fwding()
{
	local should_fwd=$1; shift
	local sources=("$@")

	for src in "${sources[@]}"; do
		local retval=0

		mcast_packet_test $TEST_GROUP_MAC $src $TEST_GROUP $h2 $h1
		retval=$?
		if [ $should_fwd -eq 1 ]; then
			check_fail $retval "Didn't forward traffic from S,G ($src, $TEST_GROUP)"
		else
			check_err $retval "Forwarded traffic for blocked S,G ($src, $TEST_GROUP)"
		fi
	done
}

brmcast_check_sg_state()
{
	local is_blocked=$1; shift
	local sources=("$@")
	local should_fail=1

	if [ $is_blocked -eq 1 ]; then
		should_fail=0
	fi

	for src in "${sources[@]}"; do
		bridge -j -d -s mdb show dev br0 \
			| jq -e ".[].mdb[] | \
				 select(.grp == \"$TEST_GROUP\" and .source_list != null) |
				 .source_list[] |
				 select(.address == \"$src\") |
				 select(.timer == \"0.00\")" &>/dev/null
		check_err_fail $should_fail $? "Entry $src has zero timer"

		bridge -j -d -s mdb show dev br0 \
			| jq -e ".[].mdb[] | \
				 select(.grp == \"$TEST_GROUP\" and .src == \"$src\" and \
				 .flags[] == \"blocked\")" &>/dev/null
		check_err_fail $should_fail $? "Entry $src has blocked flag"
	done
}

mc_join()
{
	local if_name=$1
	local group=$2
	local vrf_name=$(master_name_get $if_name)

	# We don't care about actual reception, just about joining the
	# IP multicast group and adding the L2 address to the device's
	# MAC filtering table
	ip vrf exec $vrf_name \
		mreceive -g $group -I $if_name > /dev/null 2>&1 &
	mreceive_pid=$!

	sleep 1
}

mc_leave()
{
	kill "$mreceive_pid" && wait "$mreceive_pid"
}

mc_send()
{
	local if_name=$1
	local groups=$2
	local vrf_name=$(master_name_get $if_name)

	ip vrf exec $vrf_name \
		msend -g $groups -I $if_name -c 1 > /dev/null 2>&1
}

start_ip_monitor()
{
	local mtype=$1; shift
	local ip=${1-ip}; shift

	# start the monitor in the background
	tmpfile=`mktemp /var/run/nexthoptestXXX`
	mpid=`($ip monitor $mtype > $tmpfile & echo $!) 2>/dev/null`
	sleep 0.2
	echo "$mpid $tmpfile"
}

stop_ip_monitor()
{
	local mpid=$1; shift
	local tmpfile=$1; shift
	local el=$1; shift
	local what=$1; shift

	sleep 0.2
	kill $mpid
	local lines=`grep '^\w' $tmpfile | wc -l`
	test $lines -eq $el
	check_err $? "$what: $lines lines of events, expected $el"
	rm -rf $tmpfile
}

hw_stats_monitor_test()
{
	local dev=$1; shift
	local type=$1; shift
	local make_suitable=$1; shift
	local make_unsuitable=$1; shift
	local ip=${1-ip}; shift

	RET=0

	# Expect a notification about enablement.
	local ipmout=$(start_ip_monitor stats "$ip")
	$ip stats set dev $dev ${type}_stats on
	stop_ip_monitor $ipmout 1 "${type}_stats enablement"

	# Expect a notification about offload.
	local ipmout=$(start_ip_monitor stats "$ip")
	$make_suitable
	stop_ip_monitor $ipmout 1 "${type}_stats installation"

	# Expect a notification about loss of offload.
	local ipmout=$(start_ip_monitor stats "$ip")
	$make_unsuitable
	stop_ip_monitor $ipmout 1 "${type}_stats deinstallation"

	# Expect a notification about disablement
	local ipmout=$(start_ip_monitor stats "$ip")
	$ip stats set dev $dev ${type}_stats off
	stop_ip_monitor $ipmout 1 "${type}_stats disablement"

	log_test "${type}_stats notifications"
}

ipv4_to_bytes()
{
	local IP=$1; shift

	printf '%02x:' ${IP//./ } |
	    sed 's/:$//'
}

# Convert a given IPv6 address, `IP' such that the :: token, if present, is
# expanded, and each 16-bit group is padded with zeroes to be 4 hexadecimal
# digits. An optional `BYTESEP' parameter can be given to further separate
# individual bytes of each 16-bit group.
expand_ipv6()
{
	local IP=$1; shift
	local bytesep=$1; shift

	local cvt_ip=${IP/::/_}
	local colons=${cvt_ip//[^:]/}
	local allcol=:::::::
	# IP where :: -> the appropriate number of colons:
	local allcol_ip=${cvt_ip/_/${allcol:${#colons}}}

	echo $allcol_ip | tr : '\n' |
	    sed s/^/0000/ |
	    sed 's/.*\(..\)\(..\)/\1'"$bytesep"'\2/' |
	    tr '\n' : |
	    sed 's/:$//'
}

ipv6_to_bytes()
{
	local IP=$1; shift

	expand_ipv6 "$IP" :
}

u16_to_bytes()
{
	local u16=$1; shift

	printf "%04x" $u16 | sed 's/^/000/;s/^.*\(..\)\(..\)$/\1:\2/'
}

# Given a mausezahn-formatted payload (colon-separated bytes given as %02x),
# possibly with a keyword CHECKSUM stashed where a 16-bit checksum should be,
# calculate checksum as per RFC 1071, assuming the CHECKSUM field (if any)
# stands for 00:00.
payload_template_calc_checksum()
{
	local payload=$1; shift

	(
	    # Set input radix.
	    echo "16i"
	    # Push zero for the initial checksum.
	    echo 0

	    # Pad the payload with a terminating 00: in case we get an odd
	    # number of bytes.
	    echo "${payload%:}:00:" |
		sed 's/CHECKSUM/00:00/g' |
		tr '[:lower:]' '[:upper:]' |
		# Add the word to the checksum.
		sed 's/\(..\):\(..\):/\1\2+\n/g' |
		# Strip the extra odd byte we pushed if left unconverted.
		sed 's/\(..\):$//'

	    echo "10000 ~ +"	# Calculate and add carry.
	    echo "FFFF r - p"	# Bit-flip and print.
	) |
	    dc |
	    tr '[:upper:]' '[:lower:]'
}

payload_template_expand_checksum()
{
	local payload=$1; shift
	local checksum=$1; shift

	local ckbytes=$(u16_to_bytes $checksum)

	echo "$payload" | sed "s/CHECKSUM/$ckbytes/g"
}

payload_template_nbytes()
{
	local payload=$1; shift

	payload_template_expand_checksum "${payload%:}" 0 |
		sed 's/:/\n/g' | wc -l
}

igmpv3_is_in_get()
{
	local GRP=$1; shift
	local sources=("$@")

	local igmpv3
	local nsources=$(u16_to_bytes ${#sources[@]})

	# IS_IN ( $sources )
	igmpv3=$(:
		)"22:"$(			: Type - Membership Report
		)"00:"$(			: Reserved
		)"CHECKSUM:"$(			: Checksum
		)"00:00:"$(			: Reserved
		)"00:01:"$(			: Number of Group Records
		)"01:"$(			: Record Type - IS_IN
		)"00:"$(			: Aux Data Len
		)"${nsources}:"$(		: Number of Sources
		)"$(ipv4_to_bytes $GRP):"$(	: Multicast Address
		)"$(for src in "${sources[@]}"; do
			ipv4_to_bytes $src
			echo -n :
		    done)"$(			: Source Addresses
		)
	local checksum=$(payload_template_calc_checksum "$igmpv3")

	payload_template_expand_checksum "$igmpv3" $checksum
}

igmpv2_leave_get()
{
	local GRP=$1; shift

	local payload=$(:
		)"17:"$(			: Type - Leave Group
		)"00:"$(			: Max Resp Time - not meaningful
		)"CHECKSUM:"$(			: Checksum
		)"$(ipv4_to_bytes $GRP)"$(	: Group Address
		)
	local checksum=$(payload_template_calc_checksum "$payload")

	payload_template_expand_checksum "$payload" $checksum
}

mldv2_is_in_get()
{
	local SIP=$1; shift
	local GRP=$1; shift
	local sources=("$@")

	local hbh
	local icmpv6
	local nsources=$(u16_to_bytes ${#sources[@]})

	hbh=$(:
		)"3a:"$(			: Next Header - ICMPv6
		)"00:"$(			: Hdr Ext Len
		)"00:00:00:00:00:00:"$(		: Options and Padding
		)

	icmpv6=$(:
		)"8f:"$(			: Type - MLDv2 Report
		)"00:"$(			: Code
		)"CHECKSUM:"$(			: Checksum
		)"00:00:"$(			: Reserved
		)"00:01:"$(			: Number of Group Records
		)"01:"$(			: Record Type - IS_IN
		)"00:"$(			: Aux Data Len
		)"${nsources}:"$(		: Number of Sources
		)"$(ipv6_to_bytes $GRP):"$(	: Multicast address
		)"$(for src in "${sources[@]}"; do
			ipv6_to_bytes $src
			echo -n :
		    done)"$(			: Source Addresses
		)

	local len=$(u16_to_bytes $(payload_template_nbytes $icmpv6))
	local sudohdr=$(:
		)"$(ipv6_to_bytes $SIP):"$(	: SIP
		)"$(ipv6_to_bytes $GRP):"$(	: DIP is multicast address
	        )"${len}:"$(			: Upper-layer length
	        )"00:3a:"$(			: Zero and next-header
	        )
	local checksum=$(payload_template_calc_checksum ${sudohdr}${icmpv6})

	payload_template_expand_checksum "$hbh$icmpv6" $checksum
}

mldv1_done_get()
{
	local SIP=$1; shift
	local GRP=$1; shift

	local hbh
	local icmpv6

	hbh=$(:
		)"3a:"$(			: Next Header - ICMPv6
		)"00:"$(			: Hdr Ext Len
		)"00:00:00:00:00:00:"$(		: Options and Padding
		)

	icmpv6=$(:
		)"84:"$(			: Type - MLDv1 Done
		)"00:"$(			: Code
		)"CHECKSUM:"$(			: Checksum
		)"00:00:"$(			: Max Resp Delay - not meaningful
		)"00:00:"$(			: Reserved
		)"$(ipv6_to_bytes $GRP):"$(	: Multicast address
		)

	local len=$(u16_to_bytes $(payload_template_nbytes $icmpv6))
	local sudohdr=$(:
		)"$(ipv6_to_bytes $SIP):"$(	: SIP
		)"$(ipv6_to_bytes $GRP):"$(	: DIP is multicast address
	        )"${len}:"$(			: Upper-layer length
	        )"00:3a:"$(			: Zero and next-header
	        )
	local checksum=$(payload_template_calc_checksum ${sudohdr}${icmpv6})

	payload_template_expand_checksum "$hbh$icmpv6" $checksum
}

bail_on_lldpad()
{
	local reason1="$1"; shift
	local reason2="$1"; shift
	local caller=${FUNCNAME[1]}
	local src=${BASH_SOURCE[1]}

	if systemctl is-active --quiet lldpad; then

		cat >/dev/stderr <<-EOF
		WARNING: lldpad is running

			lldpad will likely $reason1, and this test will
			$reason2. Both are not supported at the same time,
			one of them is arbitrarily going to overwrite the
			other. That will cause spurious failures (or, unlikely,
			passes) of this test.
		EOF

		if [[ -z $ALLOW_LLDPAD ]]; then
			cat >/dev/stderr <<-EOF

				If you want to run the test anyway, please set
				an environment variable ALLOW_LLDPAD to a
				non-empty string.
			EOF
			log_test_skip $src:$caller
			exit $EXIT_STATUS
		else
			return
		fi
	fi
}

absval()
{
	local v=$1; shift

	echo $((v > 0 ? v : -v))
}<|MERGE_RESOLUTION|>--- conflicted
+++ resolved
@@ -23,36 +23,6 @@
 ##############################################################################
 # Defines
 
-<<<<<<< HEAD
-# Can be overridden by the configuration file.
-PING=${PING:=ping}
-PING6=${PING6:=ping6}
-MZ=${MZ:=mausezahn}
-MZ_DELAY=${MZ_DELAY:=0}
-ARPING=${ARPING:=arping}
-TEAMD=${TEAMD:=teamd}
-WAIT_TIME=${WAIT_TIME:=5}
-PAUSE_ON_FAIL=${PAUSE_ON_FAIL:=no}
-PAUSE_ON_CLEANUP=${PAUSE_ON_CLEANUP:=no}
-NETIF_TYPE=${NETIF_TYPE:=veth}
-NETIF_CREATE=${NETIF_CREATE:=yes}
-MCD=${MCD:=smcrouted}
-MC_CLI=${MC_CLI:=smcroutectl}
-PING_COUNT=${PING_COUNT:=10}
-PING_TIMEOUT=${PING_TIMEOUT:=5}
-WAIT_TIMEOUT=${WAIT_TIMEOUT:=20}
-INTERFACE_TIMEOUT=${INTERFACE_TIMEOUT:=600}
-LOW_AGEING_TIME=${LOW_AGEING_TIME:=1000}
-REQUIRE_JQ=${REQUIRE_JQ:=yes}
-REQUIRE_MZ=${REQUIRE_MZ:=yes}
-REQUIRE_MTOOLS=${REQUIRE_MTOOLS:=no}
-STABLE_MAC_ADDRS=${STABLE_MAC_ADDRS:=no}
-TCPDUMP_EXTRA_FLAGS=${TCPDUMP_EXTRA_FLAGS:=}
-TROUTE6=${TROUTE6:=traceroute6}
-
-net_forwarding_dir=$(dirname "$(readlink -e "${BASH_SOURCE[0]}")")
-
-=======
 # Networking utilities.
 : "${PING:=ping}"
 : "${PING6:=ping6}"	# Some distros just use ping.
@@ -153,42 +123,12 @@
 
 net_forwarding_dir=$(dirname "$(readlink -e "${BASH_SOURCE[0]}")")
 
->>>>>>> 0c383648
 if [[ -f $net_forwarding_dir/forwarding.config ]]; then
 	source "$net_forwarding_dir/forwarding.config"
 fi
 
 source "$net_forwarding_dir/../lib.sh"
 
-<<<<<<< HEAD
-# timeout in seconds
-slowwait()
-{
-	local timeout=$1; shift
-
-	local start_time="$(date -u +%s)"
-	while true
-	do
-		local out
-		out=$("$@")
-		local ret=$?
-		if ((!ret)); then
-			echo -n "$out"
-			return 0
-		fi
-
-		local current_time="$(date -u +%s)"
-		if ((current_time - start_time > timeout)); then
-			echo -n "$out"
-			return 1
-		fi
-
-		sleep 0.1
-	done
-}
-
-=======
->>>>>>> 0c383648
 ##############################################################################
 # Sanity checks
 
@@ -730,36 +670,6 @@
 	"$@" | grep -q trap
 }
 
-<<<<<<< HEAD
-until_counter_is()
-{
-	local expr=$1; shift
-	local current=$("$@")
-
-	echo $((current))
-	((current $expr))
-}
-
-busywait_for_counter()
-{
-	local timeout=$1; shift
-	local delta=$1; shift
-
-	local base=$("$@")
-	busywait "$timeout" until_counter_is ">= $((base + delta))" "$@"
-}
-
-slowwait_for_counter()
-{
-	local timeout=$1; shift
-	local delta=$1; shift
-
-	local base=$("$@")
-	slowwait "$timeout" until_counter_is ">= $((base + delta))" "$@"
-}
-
-=======
->>>>>>> 0c383648
 setup_wait_dev()
 {
 	local dev=$1; shift
