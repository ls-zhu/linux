--- conflicted
+++ resolved
@@ -549,11 +549,6 @@
  *		@start_streaming can be called. Used when a DMA engine
  *		cannot be started unless at least this number of buffers
  *		have been queued into the driver.
-<<<<<<< HEAD
- *		VIDIOC_REQBUFS will ensure at least @min_queued_buffers
- *		buffers will be allocated. Note that VIDIOC_CREATE_BUFS will not
- *		modify the requested buffer count.
-=======
  *		VIDIOC_REQBUFS will ensure at least @min_queued_buffers + 1
  *		buffers will be allocated. Note that VIDIOC_CREATE_BUFS will not
  *		modify the requested buffer count.
@@ -569,7 +564,6 @@
  *		If this field is > 3, then it is highly recommended that the
  *		driver implements the V4L2_CID_MIN_BUFFERS_FOR_CAPTURE/OUTPUT
  *		control.
->>>>>>> 0c383648
  * @alloc_devs:	&struct device memory type/allocator-specific per-plane device
  */
 /*
@@ -577,14 +571,9 @@
  * @mmap_lock:	private mutex used when buffers are allocated/freed/mmapped
  * @memory:	current memory type used
  * @dma_dir:	DMA mapping direction.
-<<<<<<< HEAD
- * @bufs:	videobuf2 buffer structures
- * @num_buffers: number of allocated/used buffers
-=======
  * @bufs:	videobuf2 buffer structures. If it is non-NULL then
  *		bufs_bitmap is also non-NULL.
  * @bufs_bitmap: bitmap tracking whether each bufs[] entry is used
->>>>>>> 0c383648
  * @max_num_buffers: upper limit of number of allocated/used buffers.
  *		     If set to 0 v4l2 core will change it VB2_MAX_FRAME
  *		     for backward compatibility.
@@ -646,10 +635,7 @@
 	u32				timestamp_flags;
 	gfp_t				gfp_flags;
 	u32				min_queued_buffers;
-<<<<<<< HEAD
-=======
 	u32				min_reqbufs_allocation;
->>>>>>> 0c383648
 
 	struct device			*alloc_devs[VB2_MAX_PLANES];
 
@@ -658,11 +644,7 @@
 	unsigned int			memory;
 	enum dma_data_direction		dma_dir;
 	struct vb2_buffer		**bufs;
-<<<<<<< HEAD
-	unsigned int			num_buffers;
-=======
 	unsigned long			*bufs_bitmap;
->>>>>>> 0c383648
 	unsigned int			max_num_buffers;
 
 	struct list_head		queued_list;
@@ -887,8 +869,6 @@
  * Return: returns zero on success; an error code otherwise.
  */
 int vb2_core_prepare_buf(struct vb2_queue *q, struct vb2_buffer *vb, void *pb);
-<<<<<<< HEAD
-=======
 
 /**
  * vb2_core_remove_bufs() -
@@ -899,7 +879,6 @@
  *  Return: returns zero on success; an error code otherwise.
  */
 int vb2_core_remove_bufs(struct vb2_queue *q, unsigned int start, unsigned int count);
->>>>>>> 0c383648
 
 /**
  * vb2_core_qbuf() - Queue a buffer from userspace
@@ -1205,14 +1184,10 @@
  */
 static inline unsigned int vb2_get_num_buffers(struct vb2_queue *q)
 {
-<<<<<<< HEAD
-	return q->num_buffers;
-=======
 	if (q->bufs_bitmap)
 		return bitmap_weight(q->bufs_bitmap, q->max_num_buffers);
 
 	return 0;
->>>>>>> 0c383648
 }
 
 /**
@@ -1223,11 +1198,7 @@
  */
 static inline bool vb2_is_busy(struct vb2_queue *q)
 {
-<<<<<<< HEAD
-	return vb2_get_num_buffers(q) > 0;
-=======
 	return !!q->is_busy;
->>>>>>> 0c383648
 }
 
 /**
@@ -1325,11 +1296,7 @@
 	if (index >= q->max_num_buffers)
 		return NULL;
 
-<<<<<<< HEAD
-	if (index < q->num_buffers)
-=======
 	if (test_bit(index, q->bufs_bitmap))
->>>>>>> 0c383648
 		return q->bufs[index];
 	return NULL;
 }
