// SPDX-License-Identifier: GPL-2.0-only
//
// Driver for Cirrus Logic CS35L56 smart amp
//
// Copyright (C) 2023 Cirrus Logic, Inc. and
//                    Cirrus Logic International Semiconductor Ltd.

#include <linux/completion.h>
#include <linux/debugfs.h>
#include <linux/delay.h>
#include <linux/err.h>
#include <linux/gpio/consumer.h>
#include <linux/interrupt.h>
#include <linux/math.h>
#include <linux/module.h>
#include <linux/pm.h>
#include <linux/pm_runtime.h>
#include <linux/regmap.h>
#include <linux/regulator/consumer.h>
#include <linux/slab.h>
#include <linux/soundwire/sdw.h>
#include <linux/types.h>
#include <linux/workqueue.h>
#include <sound/pcm.h>
#include <sound/pcm_params.h>
#include <sound/soc.h>
#include <sound/soc-dapm.h>
#include <sound/tlv.h>

#include "wm_adsp.h"
#include "cs35l56.h"

static int cs35l56_dsp_event(struct snd_soc_dapm_widget *w,
			     struct snd_kcontrol *kcontrol, int event);

static void cs35l56_wait_dsp_ready(struct cs35l56_private *cs35l56)
{
	/* Wait for patching to complete */
	flush_work(&cs35l56->dsp_work);
}

static int cs35l56_dspwait_get_volsw(struct snd_kcontrol *kcontrol,
				     struct snd_ctl_elem_value *ucontrol)
{
	struct snd_soc_component *component = snd_kcontrol_chip(kcontrol);
	struct cs35l56_private *cs35l56 = snd_soc_component_get_drvdata(component);

	cs35l56_wait_dsp_ready(cs35l56);
	return snd_soc_get_volsw(kcontrol, ucontrol);
}

static int cs35l56_dspwait_put_volsw(struct snd_kcontrol *kcontrol,
				     struct snd_ctl_elem_value *ucontrol)
{
	struct snd_soc_component *component = snd_kcontrol_chip(kcontrol);
	struct cs35l56_private *cs35l56 = snd_soc_component_get_drvdata(component);

	cs35l56_wait_dsp_ready(cs35l56);
	return snd_soc_put_volsw(kcontrol, ucontrol);
}

static DECLARE_TLV_DB_SCALE(vol_tlv, -10000, 25, 0);

static const struct snd_kcontrol_new cs35l56_controls[] = {
	SOC_SINGLE_EXT("Speaker Switch",
		       CS35L56_MAIN_RENDER_USER_MUTE, 0, 1, 1,
		       cs35l56_dspwait_get_volsw, cs35l56_dspwait_put_volsw),
	SOC_SINGLE_S_EXT_TLV("Speaker Volume",
			     CS35L56_MAIN_RENDER_USER_VOLUME,
			     6, -400, 400, 9, 0,
			     cs35l56_dspwait_get_volsw,
			     cs35l56_dspwait_put_volsw,
			     vol_tlv),
	SOC_SINGLE_EXT("Posture Number", CS35L56_MAIN_POSTURE_NUMBER,
		       0, 255, 0,
		       cs35l56_dspwait_get_volsw, cs35l56_dspwait_put_volsw),
};

static SOC_VALUE_ENUM_SINGLE_DECL(cs35l56_asp1tx1_enum,
				  CS35L56_ASP1TX1_INPUT,
				  0, CS35L56_ASP_TXn_SRC_MASK,
				  cs35l56_tx_input_texts,
				  cs35l56_tx_input_values);

static const struct snd_kcontrol_new asp1_tx1_mux =
	SOC_DAPM_ENUM("ASP1TX1 SRC", cs35l56_asp1tx1_enum);

static SOC_VALUE_ENUM_SINGLE_DECL(cs35l56_asp1tx2_enum,
				  CS35L56_ASP1TX2_INPUT,
				  0, CS35L56_ASP_TXn_SRC_MASK,
				  cs35l56_tx_input_texts,
				  cs35l56_tx_input_values);

static const struct snd_kcontrol_new asp1_tx2_mux =
	SOC_DAPM_ENUM("ASP1TX2 SRC", cs35l56_asp1tx2_enum);

static SOC_VALUE_ENUM_SINGLE_DECL(cs35l56_asp1tx3_enum,
				  CS35L56_ASP1TX3_INPUT,
				  0, CS35L56_ASP_TXn_SRC_MASK,
				  cs35l56_tx_input_texts,
				  cs35l56_tx_input_values);

static const struct snd_kcontrol_new asp1_tx3_mux =
	SOC_DAPM_ENUM("ASP1TX3 SRC", cs35l56_asp1tx3_enum);

static SOC_VALUE_ENUM_SINGLE_DECL(cs35l56_asp1tx4_enum,
				  CS35L56_ASP1TX4_INPUT,
				  0, CS35L56_ASP_TXn_SRC_MASK,
				  cs35l56_tx_input_texts,
				  cs35l56_tx_input_values);

static const struct snd_kcontrol_new asp1_tx4_mux =
	SOC_DAPM_ENUM("ASP1TX4 SRC", cs35l56_asp1tx4_enum);

static SOC_VALUE_ENUM_SINGLE_DECL(cs35l56_sdw1tx1_enum,
				CS35L56_SWIRE_DP3_CH1_INPUT,
				0, CS35L56_SWIRETXn_SRC_MASK,
				cs35l56_tx_input_texts,
				cs35l56_tx_input_values);

static const struct snd_kcontrol_new sdw1_tx1_mux =
	SOC_DAPM_ENUM("SDW1TX1 SRC", cs35l56_sdw1tx1_enum);

static SOC_VALUE_ENUM_SINGLE_DECL(cs35l56_sdw1tx2_enum,
				CS35L56_SWIRE_DP3_CH2_INPUT,
				0, CS35L56_SWIRETXn_SRC_MASK,
				cs35l56_tx_input_texts,
				cs35l56_tx_input_values);

static const struct snd_kcontrol_new sdw1_tx2_mux =
	SOC_DAPM_ENUM("SDW1TX2 SRC", cs35l56_sdw1tx2_enum);

static SOC_VALUE_ENUM_SINGLE_DECL(cs35l56_sdw1tx3_enum,
				CS35L56_SWIRE_DP3_CH3_INPUT,
				0, CS35L56_SWIRETXn_SRC_MASK,
				cs35l56_tx_input_texts,
				cs35l56_tx_input_values);

static const struct snd_kcontrol_new sdw1_tx3_mux =
	SOC_DAPM_ENUM("SDW1TX3 SRC", cs35l56_sdw1tx3_enum);

static SOC_VALUE_ENUM_SINGLE_DECL(cs35l56_sdw1tx4_enum,
				CS35L56_SWIRE_DP3_CH4_INPUT,
				0, CS35L56_SWIRETXn_SRC_MASK,
				cs35l56_tx_input_texts,
				cs35l56_tx_input_values);

static const struct snd_kcontrol_new sdw1_tx4_mux =
	SOC_DAPM_ENUM("SDW1TX4 SRC", cs35l56_sdw1tx4_enum);

static int cs35l56_play_event(struct snd_soc_dapm_widget *w,
			      struct snd_kcontrol *kcontrol, int event)
{
	struct snd_soc_component *component = snd_soc_dapm_to_component(w->dapm);
	struct cs35l56_private *cs35l56 = snd_soc_component_get_drvdata(component);
	unsigned int val;
	int ret;

	dev_dbg(cs35l56->base.dev, "play: %d\n", event);

	switch (event) {
	case SND_SOC_DAPM_PRE_PMU:
		/* Don't wait for ACK, we check in POST_PMU that it completed */
		return regmap_write(cs35l56->base.regmap, CS35L56_DSP_VIRTUAL1_MBOX_1,
				    CS35L56_MBOX_CMD_AUDIO_PLAY);
	case SND_SOC_DAPM_POST_PMU:
		/* Wait for firmware to enter PS0 power state */
		ret = regmap_read_poll_timeout(cs35l56->base.regmap,
					       CS35L56_TRANSDUCER_ACTUAL_PS,
					       val, (val == CS35L56_PS0),
					       CS35L56_PS0_POLL_US,
					       CS35L56_PS0_TIMEOUT_US);
		if (ret)
			dev_err(cs35l56->base.dev, "PS0 wait failed: %d\n", ret);
		return ret;
	case SND_SOC_DAPM_POST_PMD:
		return cs35l56_mbox_send(&cs35l56->base, CS35L56_MBOX_CMD_AUDIO_PAUSE);
	default:
		return 0;
	}
}

static const struct snd_soc_dapm_widget cs35l56_dapm_widgets[] = {
	SND_SOC_DAPM_REGULATOR_SUPPLY("VDD_B", 0, 0),
	SND_SOC_DAPM_REGULATOR_SUPPLY("VDD_AMP", 0, 0),

	SND_SOC_DAPM_SUPPLY("PLAY", SND_SOC_NOPM, 0, 0, cs35l56_play_event,
			    SND_SOC_DAPM_PRE_PMU | SND_SOC_DAPM_POST_PMU | SND_SOC_DAPM_POST_PMD),

	SND_SOC_DAPM_OUT_DRV("AMP", SND_SOC_NOPM, 0, 0, NULL, 0),
	SND_SOC_DAPM_OUTPUT("SPK"),

	SND_SOC_DAPM_PGA_E("DSP1", SND_SOC_NOPM, 0, 0, NULL, 0, cs35l56_dsp_event,
			   SND_SOC_DAPM_POST_PMU | SND_SOC_DAPM_PRE_PMD),

	SND_SOC_DAPM_AIF_IN("ASP1RX1", NULL, 0, CS35L56_ASP1_ENABLES1,
			    CS35L56_ASP_RX1_EN_SHIFT, 0),
	SND_SOC_DAPM_AIF_IN("ASP1RX2", NULL, 1, CS35L56_ASP1_ENABLES1,
			    CS35L56_ASP_RX2_EN_SHIFT, 0),
	SND_SOC_DAPM_AIF_OUT("ASP1TX1", NULL, 0, CS35L56_ASP1_ENABLES1,
			     CS35L56_ASP_TX1_EN_SHIFT, 0),
	SND_SOC_DAPM_AIF_OUT("ASP1TX2", NULL, 1, CS35L56_ASP1_ENABLES1,
			     CS35L56_ASP_TX2_EN_SHIFT, 0),
	SND_SOC_DAPM_AIF_OUT("ASP1TX3", NULL, 2, CS35L56_ASP1_ENABLES1,
			     CS35L56_ASP_TX3_EN_SHIFT, 0),
	SND_SOC_DAPM_AIF_OUT("ASP1TX4", NULL, 3, CS35L56_ASP1_ENABLES1,
			     CS35L56_ASP_TX4_EN_SHIFT, 0),

	SND_SOC_DAPM_MUX("ASP1 TX1 Source", SND_SOC_NOPM, 0, 0, &asp1_tx1_mux),
	SND_SOC_DAPM_MUX("ASP1 TX2 Source", SND_SOC_NOPM, 0, 0, &asp1_tx2_mux),
	SND_SOC_DAPM_MUX("ASP1 TX3 Source", SND_SOC_NOPM, 0, 0, &asp1_tx3_mux),
	SND_SOC_DAPM_MUX("ASP1 TX4 Source", SND_SOC_NOPM, 0, 0, &asp1_tx4_mux),

	SND_SOC_DAPM_MUX("SDW1 TX1 Source", SND_SOC_NOPM, 0, 0, &sdw1_tx1_mux),
	SND_SOC_DAPM_MUX("SDW1 TX2 Source", SND_SOC_NOPM, 0, 0, &sdw1_tx2_mux),
	SND_SOC_DAPM_MUX("SDW1 TX3 Source", SND_SOC_NOPM, 0, 0, &sdw1_tx3_mux),
	SND_SOC_DAPM_MUX("SDW1 TX4 Source", SND_SOC_NOPM, 0, 0, &sdw1_tx4_mux),

	SND_SOC_DAPM_SIGGEN("VMON ADC"),
	SND_SOC_DAPM_SIGGEN("IMON ADC"),
	SND_SOC_DAPM_SIGGEN("ERRVOL ADC"),
	SND_SOC_DAPM_SIGGEN("CLASSH ADC"),
	SND_SOC_DAPM_SIGGEN("VDDBMON ADC"),
	SND_SOC_DAPM_SIGGEN("VBSTMON ADC"),
	SND_SOC_DAPM_SIGGEN("TEMPMON ADC"),
};

#define CS35L56_SRC_ROUTE(name) \
	{ name" Source", "ASP1RX1", "ASP1RX1" }, \
	{ name" Source", "ASP1RX2", "ASP1RX2" }, \
	{ name" Source", "VMON", "VMON ADC" }, \
	{ name" Source", "IMON", "IMON ADC" }, \
	{ name" Source", "ERRVOL", "ERRVOL ADC" },   \
	{ name" Source", "CLASSH", "CLASSH ADC" },   \
	{ name" Source", "VDDBMON", "VDDBMON ADC" }, \
	{ name" Source", "VBSTMON", "VBSTMON ADC" }, \
	{ name" Source", "DSP1TX1", "DSP1" }, \
	{ name" Source", "DSP1TX2", "DSP1" }, \
	{ name" Source", "DSP1TX3", "DSP1" }, \
	{ name" Source", "DSP1TX4", "DSP1" }, \
	{ name" Source", "DSP1TX5", "DSP1" }, \
	{ name" Source", "DSP1TX6", "DSP1" }, \
	{ name" Source", "DSP1TX7", "DSP1" }, \
	{ name" Source", "DSP1TX8", "DSP1" }, \
	{ name" Source", "TEMPMON", "TEMPMON ADC" }, \
	{ name" Source", "INTERPOLATOR", "AMP" }, \
	{ name" Source", "SDW1RX1", "SDW1 Playback" }, \
	{ name" Source", "SDW1RX2", "SDW1 Playback" },

static const struct snd_soc_dapm_route cs35l56_audio_map[] = {
	{ "AMP", NULL, "VDD_B" },
	{ "AMP", NULL, "VDD_AMP" },

	{ "ASP1 Playback", NULL, "PLAY" },
	{ "SDW1 Playback", NULL, "PLAY" },

	{ "ASP1RX1", NULL, "ASP1 Playback" },
	{ "ASP1RX2", NULL, "ASP1 Playback" },
	{ "DSP1", NULL, "ASP1RX1" },
	{ "DSP1", NULL, "ASP1RX2" },
	{ "DSP1", NULL, "SDW1 Playback" },
	{ "AMP", NULL, "DSP1" },
	{ "SPK", NULL, "AMP" },

	CS35L56_SRC_ROUTE("ASP1 TX1")
	CS35L56_SRC_ROUTE("ASP1 TX2")
	CS35L56_SRC_ROUTE("ASP1 TX3")
	CS35L56_SRC_ROUTE("ASP1 TX4")

	{ "ASP1TX1", NULL, "ASP1 TX1 Source" },
	{ "ASP1TX2", NULL, "ASP1 TX2 Source" },
	{ "ASP1TX3", NULL, "ASP1 TX3 Source" },
	{ "ASP1TX4", NULL, "ASP1 TX4 Source" },
	{ "ASP1 Capture", NULL, "ASP1TX1" },
	{ "ASP1 Capture", NULL, "ASP1TX2" },
	{ "ASP1 Capture", NULL, "ASP1TX3" },
	{ "ASP1 Capture", NULL, "ASP1TX4" },

	CS35L56_SRC_ROUTE("SDW1 TX1")
	CS35L56_SRC_ROUTE("SDW1 TX2")
	CS35L56_SRC_ROUTE("SDW1 TX3")
	CS35L56_SRC_ROUTE("SDW1 TX4")
	{ "SDW1 Capture", NULL, "SDW1 TX1 Source" },
	{ "SDW1 Capture", NULL, "SDW1 TX2 Source" },
	{ "SDW1 Capture", NULL, "SDW1 TX3 Source" },
	{ "SDW1 Capture", NULL, "SDW1 TX4 Source" },
};

static int cs35l56_dsp_event(struct snd_soc_dapm_widget *w,
			     struct snd_kcontrol *kcontrol, int event)
{
	struct snd_soc_component *component = snd_soc_dapm_to_component(w->dapm);
	struct cs35l56_private *cs35l56 = snd_soc_component_get_drvdata(component);

	dev_dbg(cs35l56->base.dev, "%s: %d\n", __func__, event);

	return wm_adsp_event(w, kcontrol, event);
}

static int cs35l56_asp_dai_set_fmt(struct snd_soc_dai *codec_dai, unsigned int fmt)
{
	struct cs35l56_private *cs35l56 = snd_soc_component_get_drvdata(codec_dai->component);
	unsigned int val;

	dev_dbg(cs35l56->base.dev, "%s: %#x\n", __func__, fmt);

	switch (fmt & SND_SOC_DAIFMT_CLOCK_PROVIDER_MASK) {
	case SND_SOC_DAIFMT_CBC_CFC:
		break;
	default:
		dev_err(cs35l56->base.dev, "Unsupported clock source mode\n");
		return -EINVAL;
	}

	switch (fmt & SND_SOC_DAIFMT_FORMAT_MASK) {
	case SND_SOC_DAIFMT_DSP_A:
		val = CS35L56_ASP_FMT_DSP_A << CS35L56_ASP_FMT_SHIFT;
		cs35l56->tdm_mode = true;
		break;
	case SND_SOC_DAIFMT_I2S:
		val = CS35L56_ASP_FMT_I2S << CS35L56_ASP_FMT_SHIFT;
		cs35l56->tdm_mode = false;
		break;
	default:
		dev_err(cs35l56->base.dev, "Unsupported DAI format\n");
		return -EINVAL;
	}

	switch (fmt & SND_SOC_DAIFMT_INV_MASK) {
	case SND_SOC_DAIFMT_NB_IF:
		val |= CS35L56_ASP_FSYNC_INV_MASK;
		break;
	case SND_SOC_DAIFMT_IB_NF:
		val |= CS35L56_ASP_BCLK_INV_MASK;
		break;
	case SND_SOC_DAIFMT_IB_IF:
		val |= CS35L56_ASP_BCLK_INV_MASK | CS35L56_ASP_FSYNC_INV_MASK;
		break;
	case SND_SOC_DAIFMT_NB_NF:
		break;
	default:
		dev_err(cs35l56->base.dev, "Invalid clock invert\n");
		return -EINVAL;
	}

	regmap_update_bits(cs35l56->base.regmap,
			   CS35L56_ASP1_CONTROL2,
			   CS35L56_ASP_FMT_MASK |
			   CS35L56_ASP_BCLK_INV_MASK | CS35L56_ASP_FSYNC_INV_MASK,
			   val);

	/* Hi-Z DOUT in unused slots and when all TX are disabled */
	regmap_update_bits(cs35l56->base.regmap, CS35L56_ASP1_CONTROL3,
			   CS35L56_ASP1_DOUT_HIZ_CTRL_MASK,
			   CS35L56_ASP_UNUSED_HIZ_OFF_HIZ);

	return 0;
}

static unsigned int cs35l56_make_tdm_config_word(unsigned int reg_val, unsigned long mask)
{
	unsigned int channel_shift;
	int bit_num;

	/* Enable consecutive TX1..TXn for each of the slots set in mask */
	channel_shift = 0;
	for_each_set_bit(bit_num, &mask, 32) {
		reg_val &= ~(0x3f << channel_shift);
		reg_val |= bit_num << channel_shift;
		channel_shift += 8;
	}

<<<<<<< HEAD
	regmap_write(cs35l56->base.regmap, reg, reg_val);
=======
	return reg_val;
>>>>>>> 199cd641
}

static int cs35l56_asp_dai_set_tdm_slot(struct snd_soc_dai *dai, unsigned int tx_mask,
					unsigned int rx_mask, int slots, int slot_width)
{
	struct cs35l56_private *cs35l56 = snd_soc_component_get_drvdata(dai->component);

	if ((slots == 0) || (slot_width == 0)) {
		dev_dbg(cs35l56->base.dev, "tdm config cleared\n");
		cs35l56->asp_slot_width = 0;
		cs35l56->asp_slot_count = 0;
		return 0;
	}

	if (slot_width > (CS35L56_ASP_RX_WIDTH_MASK >> CS35L56_ASP_RX_WIDTH_SHIFT)) {
		dev_err(cs35l56->base.dev, "tdm invalid slot width %d\n", slot_width);
		return -EINVAL;
	}

	/* More than 32 slots would give an unsupportable BCLK frequency */
	if (slots > 32) {
		dev_err(cs35l56->base.dev, "tdm invalid slot count %d\n", slots);
		return -EINVAL;
	}

	cs35l56->asp_slot_width = (u8)slot_width;
	cs35l56->asp_slot_count = (u8)slots;

	// Note: rx/tx is from point of view of the CPU end
	if (tx_mask == 0)
		tx_mask = 0x3;	// ASPRX1/RX2 in slots 0 and 1

	if (rx_mask == 0)
		rx_mask = 0xf;	// ASPTX1..TX4 in slots 0..3

	/* Default unused slots to 63 */
	regmap_write(cs35l56->base.regmap, CS35L56_ASP1_FRAME_CONTROL1,
		     cs35l56_make_tdm_config_word(0x3f3f3f3f, rx_mask));
	regmap_write(cs35l56->base.regmap, CS35L56_ASP1_FRAME_CONTROL5,
		     cs35l56_make_tdm_config_word(0x3f3f3f, tx_mask));

	dev_dbg(cs35l56->base.dev, "tdm slot width: %u count: %u tx_mask: %#x rx_mask: %#x\n",
		cs35l56->asp_slot_width, cs35l56->asp_slot_count, tx_mask, rx_mask);

	return 0;
}

static int cs35l56_asp_dai_hw_params(struct snd_pcm_substream *substream,
				     struct snd_pcm_hw_params *params,
				     struct snd_soc_dai *dai)
{
	struct cs35l56_private *cs35l56 = snd_soc_component_get_drvdata(dai->component);
	unsigned int rate = params_rate(params);
	u8 asp_width, asp_wl;

	asp_wl = params_width(params);
	if (cs35l56->asp_slot_width)
		asp_width = cs35l56->asp_slot_width;
	else
		asp_width = asp_wl;

	dev_dbg(cs35l56->base.dev, "%s: wl=%d, width=%d, rate=%d",
		__func__, asp_wl, asp_width, rate);

	if (!cs35l56->sysclk_set) {
		unsigned int slots = cs35l56->asp_slot_count;
		unsigned int bclk_freq;
		int freq_id;

		if (slots == 0) {
			slots = params_channels(params);

			/* I2S always has an even number of slots */
			if (!cs35l56->tdm_mode)
				slots = round_up(slots, 2);
		}

		bclk_freq = asp_width * slots * rate;
		freq_id = cs35l56_get_bclk_freq_id(bclk_freq);
		if (freq_id < 0) {
			dev_err(cs35l56->base.dev, "%s: Invalid BCLK %u\n", __func__, bclk_freq);
			return -EINVAL;
		}

		regmap_update_bits(cs35l56->base.regmap, CS35L56_ASP1_CONTROL1,
				   CS35L56_ASP_BCLK_FREQ_MASK,
				   freq_id << CS35L56_ASP_BCLK_FREQ_SHIFT);
	}

	if (substream->stream == SNDRV_PCM_STREAM_PLAYBACK) {
		regmap_update_bits(cs35l56->base.regmap, CS35L56_ASP1_CONTROL2,
				   CS35L56_ASP_RX_WIDTH_MASK, asp_width <<
				   CS35L56_ASP_RX_WIDTH_SHIFT);
		regmap_update_bits(cs35l56->base.regmap, CS35L56_ASP1_DATA_CONTROL5,
				   CS35L56_ASP_RX_WL_MASK, asp_wl);
	} else {
		regmap_update_bits(cs35l56->base.regmap, CS35L56_ASP1_CONTROL2,
				   CS35L56_ASP_TX_WIDTH_MASK, asp_width <<
				   CS35L56_ASP_TX_WIDTH_SHIFT);
		regmap_update_bits(cs35l56->base.regmap, CS35L56_ASP1_DATA_CONTROL1,
				   CS35L56_ASP_TX_WL_MASK, asp_wl);
	}

	return 0;
}

static int cs35l56_asp_dai_set_sysclk(struct snd_soc_dai *dai,
				      int clk_id, unsigned int freq, int dir)
{
	struct cs35l56_private *cs35l56 = snd_soc_component_get_drvdata(dai->component);
	int freq_id;

	if (freq == 0) {
		cs35l56->sysclk_set = false;
		return 0;
	}

	freq_id = cs35l56_get_bclk_freq_id(freq);
	if (freq_id < 0)
		return freq_id;

	regmap_update_bits(cs35l56->base.regmap, CS35L56_ASP1_CONTROL1,
			   CS35L56_ASP_BCLK_FREQ_MASK,
			   freq_id << CS35L56_ASP_BCLK_FREQ_SHIFT);
	cs35l56->sysclk_set = true;

	return 0;
}

static const struct snd_soc_dai_ops cs35l56_ops = {
	.set_fmt = cs35l56_asp_dai_set_fmt,
	.set_tdm_slot = cs35l56_asp_dai_set_tdm_slot,
	.hw_params = cs35l56_asp_dai_hw_params,
	.set_sysclk = cs35l56_asp_dai_set_sysclk,
};

static void cs35l56_sdw_dai_shutdown(struct snd_pcm_substream *substream,
				     struct snd_soc_dai *dai)
{
	snd_soc_dai_set_dma_data(dai, substream, NULL);
}

static int cs35l56_sdw_dai_set_tdm_slot(struct snd_soc_dai *dai, unsigned int tx_mask,
					unsigned int rx_mask, int slots, int slot_width)
{
	struct cs35l56_private *cs35l56 = snd_soc_component_get_drvdata(dai->component);

	/* rx/tx are from point of view of the CPU end so opposite to our rx/tx */
	cs35l56->rx_mask = tx_mask;
	cs35l56->tx_mask = rx_mask;

	return 0;
}

static int cs35l56_sdw_dai_hw_params(struct snd_pcm_substream *substream,
				     struct snd_pcm_hw_params *params,
				     struct snd_soc_dai *dai)
{
	struct cs35l56_private *cs35l56 = snd_soc_component_get_drvdata(dai->component);
	struct sdw_stream_runtime *sdw_stream = snd_soc_dai_get_dma_data(dai, substream);
	struct sdw_stream_config sconfig;
	struct sdw_port_config pconfig;
	int ret;

	dev_dbg(cs35l56->base.dev, "%s: rate %d\n", __func__, params_rate(params));

	if (!cs35l56->base.init_done)
		return -ENODEV;

	if (!sdw_stream)
		return -EINVAL;

	memset(&sconfig, 0, sizeof(sconfig));
	memset(&pconfig, 0, sizeof(pconfig));

	sconfig.frame_rate = params_rate(params);
	sconfig.bps = snd_pcm_format_width(params_format(params));

	if (substream->stream == SNDRV_PCM_STREAM_PLAYBACK) {
		sconfig.direction = SDW_DATA_DIR_RX;
		pconfig.num = CS35L56_SDW1_PLAYBACK_PORT;
		pconfig.ch_mask = cs35l56->rx_mask;
	} else {
		sconfig.direction = SDW_DATA_DIR_TX;
		pconfig.num = CS35L56_SDW1_CAPTURE_PORT;
		pconfig.ch_mask = cs35l56->tx_mask;
	}

	if (pconfig.ch_mask == 0) {
		sconfig.ch_count = params_channels(params);
		pconfig.ch_mask = GENMASK(sconfig.ch_count - 1, 0);
	} else {
		sconfig.ch_count = hweight32(pconfig.ch_mask);
	}

	ret = sdw_stream_add_slave(cs35l56->sdw_peripheral, &sconfig, &pconfig,
				   1, sdw_stream);
	if (ret) {
		dev_err(dai->dev, "Failed to add sdw stream: %d\n", ret);
		return ret;
	}

	return 0;
}

static int cs35l56_sdw_dai_hw_free(struct snd_pcm_substream *substream,
				   struct snd_soc_dai *dai)
{
	struct cs35l56_private *cs35l56 = snd_soc_component_get_drvdata(dai->component);
	struct sdw_stream_runtime *sdw_stream = snd_soc_dai_get_dma_data(dai, substream);

	if (!cs35l56->sdw_peripheral)
		return -EINVAL;

	sdw_stream_remove_slave(cs35l56->sdw_peripheral, sdw_stream);

	return 0;
}

static int cs35l56_sdw_dai_set_stream(struct snd_soc_dai *dai,
				      void *sdw_stream, int direction)
{
	snd_soc_dai_dma_data_set(dai, direction, sdw_stream);

	return 0;
}

static const struct snd_soc_dai_ops cs35l56_sdw_dai_ops = {
	.set_tdm_slot = cs35l56_sdw_dai_set_tdm_slot,
	.shutdown = cs35l56_sdw_dai_shutdown,
	.hw_params = cs35l56_sdw_dai_hw_params,
	.hw_free = cs35l56_sdw_dai_hw_free,
	.set_stream = cs35l56_sdw_dai_set_stream,
};

static struct snd_soc_dai_driver cs35l56_dai[] = {
	{
		.name = "cs35l56-asp1",
		.id = 0,
		.playback = {
			.stream_name = "ASP1 Playback",
			.channels_min = 1,
			.channels_max = 2,
			.rates = CS35L56_RATES,
			.formats = CS35L56_RX_FORMATS,
		},
		.capture = {
			.stream_name = "ASP1 Capture",
			.channels_min = 1,
			.channels_max = 4,
			.rates = CS35L56_RATES,
			.formats = CS35L56_TX_FORMATS,
		},
		.ops = &cs35l56_ops,
		.symmetric_rate = 1,
		.symmetric_sample_bits = 1,
	},
	{
		.name = "cs35l56-sdw1",
		.id = 1,
		.playback = {
			.stream_name = "SDW1 Playback",
			.channels_min = 1,
			.channels_max = 2,
			.rates = CS35L56_RATES,
			.formats = CS35L56_RX_FORMATS,
		},
		.capture = {
			.stream_name = "SDW1 Capture",
			.channels_min = 1,
			.channels_max = 4,
			.rates = CS35L56_RATES,
			.formats = CS35L56_TX_FORMATS,
		},
		.symmetric_rate = 1,
		.ops = &cs35l56_sdw_dai_ops,
	}
};

static void cs35l56_secure_patch(struct cs35l56_private *cs35l56)
{
	int ret;

	/* Use wm_adsp to load and apply the firmware patch and coefficient files */
	ret = wm_adsp_power_up(&cs35l56->dsp, true);
	if (ret)
		dev_dbg(cs35l56->base.dev, "%s: wm_adsp_power_up ret %d\n", __func__, ret);
	else
		cs35l56_mbox_send(&cs35l56->base, CS35L56_MBOX_CMD_AUDIO_REINIT);
}

static void cs35l56_patch(struct cs35l56_private *cs35l56)
{
<<<<<<< HEAD
=======
	unsigned int firmware_missing;
>>>>>>> 199cd641
	int ret;

	ret = regmap_read(cs35l56->base.regmap, CS35L56_PROTECTION_STATUS, &firmware_missing);
	if (ret) {
		dev_err(cs35l56->base.dev, "Failed to read PROTECTION_STATUS: %d\n", ret);
		return;
	}

	firmware_missing &= CS35L56_FIRMWARE_MISSING;

	/*
	 * Disable SoundWire interrupts to prevent race with IRQ work.
	 * Setting sdw_irq_no_unmask prevents the handler re-enabling
	 * the SoundWire interrupt.
	 */
	if (cs35l56->sdw_peripheral) {
		cs35l56->sdw_irq_no_unmask = true;
		flush_work(&cs35l56->sdw_irq_work);
		sdw_write_no_pm(cs35l56->sdw_peripheral, CS35L56_SDW_GEN_INT_MASK_1, 0);
		sdw_read_no_pm(cs35l56->sdw_peripheral, CS35L56_SDW_GEN_INT_STAT_1);
		sdw_write_no_pm(cs35l56->sdw_peripheral, CS35L56_SDW_GEN_INT_STAT_1, 0xFF);
		flush_work(&cs35l56->sdw_irq_work);
	}

	ret = cs35l56_firmware_shutdown(&cs35l56->base);
	if (ret)
		goto err;

<<<<<<< HEAD
	/* Use wm_adsp to load and apply the firmware patch and coefficient files */
	ret = wm_adsp_power_up(&cs35l56->dsp);
=======
	/*
	 * Use wm_adsp to load and apply the firmware patch and coefficient files,
	 * but only if firmware is missing. If firmware is already patched just
	 * power-up wm_adsp without downloading firmware.
	 */
	ret = wm_adsp_power_up(&cs35l56->dsp, !!firmware_missing);
>>>>>>> 199cd641
	if (ret) {
		dev_dbg(cs35l56->base.dev, "%s: wm_adsp_power_up ret %d\n", __func__, ret);
		goto err;
	}

	mutex_lock(&cs35l56->base.irq_lock);

	init_completion(&cs35l56->init_completion);

	cs35l56->soft_resetting = true;
	cs35l56_system_reset(&cs35l56->base, !!cs35l56->sdw_peripheral);

	if (cs35l56->sdw_peripheral) {
		/*
		 * The system-reset causes the CS35L56 to detach from the bus.
		 * Wait for the manager to re-enumerate the CS35L56 and
		 * cs35l56_init() to run again.
		 */
		if (!wait_for_completion_timeout(&cs35l56->init_completion,
						 msecs_to_jiffies(5000))) {
			dev_err(cs35l56->base.dev, "%s: init_completion timed out (SDW)\n",
				__func__);
			goto err_unlock;
		}
	} else if (cs35l56_init(cs35l56)) {
		goto err_unlock;
	}

	regmap_clear_bits(cs35l56->base.regmap, CS35L56_PROTECTION_STATUS,
			  CS35L56_FIRMWARE_MISSING);
	cs35l56->base.fw_patched = true;

err_unlock:
	mutex_unlock(&cs35l56->base.irq_lock);
err:
	/* Re-enable SoundWire interrupts */
	if (cs35l56->sdw_peripheral) {
		cs35l56->sdw_irq_no_unmask = false;
		sdw_write_no_pm(cs35l56->sdw_peripheral, CS35L56_SDW_GEN_INT_MASK_1,
				CS35L56_SDW_INT_MASK_CODEC_IRQ);
	}
}

static void cs35l56_dsp_work(struct work_struct *work)
{
	struct cs35l56_private *cs35l56 = container_of(work,
						       struct cs35l56_private,
						       dsp_work);

	if (!cs35l56->base.init_done)
		return;

	pm_runtime_get_sync(cs35l56->base.dev);

	/*
	 * When the device is running in secure mode the firmware files can
	 * only contain insecure tunings and therefore we do not need to
	 * shutdown the firmware to apply them and can use the lower cost
	 * reinit sequence instead.
	 */
	if (cs35l56->base.secured)
		cs35l56_secure_patch(cs35l56);
	else
		cs35l56_patch(cs35l56);

	pm_runtime_mark_last_busy(cs35l56->base.dev);
	pm_runtime_put_autosuspend(cs35l56->base.dev);
}

static int cs35l56_component_probe(struct snd_soc_component *component)
{
	struct cs35l56_private *cs35l56 = snd_soc_component_get_drvdata(component);
	struct dentry *debugfs_root = component->debugfs_root;

	BUILD_BUG_ON(ARRAY_SIZE(cs35l56_tx_input_texts) != ARRAY_SIZE(cs35l56_tx_input_values));

	if (!wait_for_completion_timeout(&cs35l56->init_completion,
					 msecs_to_jiffies(5000))) {
		dev_err(cs35l56->base.dev, "%s: init_completion timed out\n", __func__);
		return -ENODEV;
	}

	cs35l56->component = component;
	wm_adsp2_component_probe(&cs35l56->dsp, component);

	debugfs_create_bool("init_done", 0444, debugfs_root, &cs35l56->base.init_done);
	debugfs_create_bool("can_hibernate", 0444, debugfs_root, &cs35l56->base.can_hibernate);
	debugfs_create_bool("fw_patched", 0444, debugfs_root, &cs35l56->base.fw_patched);

	queue_work(cs35l56->dsp_wq, &cs35l56->dsp_work);

	return 0;
}

static void cs35l56_component_remove(struct snd_soc_component *component)
{
	struct cs35l56_private *cs35l56 = snd_soc_component_get_drvdata(component);

	cancel_work_sync(&cs35l56->dsp_work);
}

static int cs35l56_set_bias_level(struct snd_soc_component *component,
				  enum snd_soc_bias_level level)
{
	struct cs35l56_private *cs35l56 = snd_soc_component_get_drvdata(component);

	switch (level) {
	case SND_SOC_BIAS_STANDBY:
		/*
		 * Wait for patching to complete when transitioning from
		 * BIAS_OFF to BIAS_STANDBY
		 */
		if (snd_soc_component_get_bias_level(component) == SND_SOC_BIAS_OFF)
			cs35l56_wait_dsp_ready(cs35l56);

		break;
	default:
		break;
	}

	return 0;
}

static const struct snd_soc_component_driver soc_component_dev_cs35l56 = {
	.probe = cs35l56_component_probe,
	.remove = cs35l56_component_remove,

	.dapm_widgets = cs35l56_dapm_widgets,
	.num_dapm_widgets = ARRAY_SIZE(cs35l56_dapm_widgets),
	.dapm_routes = cs35l56_audio_map,
	.num_dapm_routes = ARRAY_SIZE(cs35l56_audio_map),
	.controls = cs35l56_controls,
	.num_controls = ARRAY_SIZE(cs35l56_controls),

	.set_bias_level = cs35l56_set_bias_level,

	.suspend_bias_off = 1, /* see cs35l56_system_resume() */
};

static int __maybe_unused cs35l56_runtime_suspend_i2c_spi(struct device *dev)
{
	struct cs35l56_private *cs35l56 = dev_get_drvdata(dev);

	return cs35l56_runtime_suspend_common(&cs35l56->base);
}

static int __maybe_unused cs35l56_runtime_resume_i2c_spi(struct device *dev)
{
	struct cs35l56_private *cs35l56 = dev_get_drvdata(dev);

	return cs35l56_runtime_resume_common(&cs35l56->base, false);
}

int cs35l56_system_suspend(struct device *dev)
{
	struct cs35l56_private *cs35l56 = dev_get_drvdata(dev);

	dev_dbg(dev, "system_suspend\n");

	if (cs35l56->component)
		flush_work(&cs35l56->dsp_work);

	/*
	 * The interrupt line is normally shared, but after we start suspending
	 * we can't check if our device is the source of an interrupt, and can't
	 * clear it. Prevent this race by temporarily disabling the parent irq
	 * until we reach _no_irq.
	 */
	if (cs35l56->base.irq)
		disable_irq(cs35l56->base.irq);

	return pm_runtime_force_suspend(dev);
}
EXPORT_SYMBOL_GPL(cs35l56_system_suspend);

int cs35l56_system_suspend_late(struct device *dev)
{
	struct cs35l56_private *cs35l56 = dev_get_drvdata(dev);

	dev_dbg(dev, "system_suspend_late\n");

	/*
	 * Assert RESET before removing supplies.
	 * RESET is usually shared by all amps so it must not be asserted until
	 * all driver instances have done their suspend() stage.
	 */
	if (cs35l56->base.reset_gpio) {
		gpiod_set_value_cansleep(cs35l56->base.reset_gpio, 0);
		cs35l56_wait_min_reset_pulse();
	}

	regulator_bulk_disable(ARRAY_SIZE(cs35l56->supplies), cs35l56->supplies);

	return 0;
}
EXPORT_SYMBOL_GPL(cs35l56_system_suspend_late);

int cs35l56_system_suspend_no_irq(struct device *dev)
{
	struct cs35l56_private *cs35l56 = dev_get_drvdata(dev);

	dev_dbg(dev, "system_suspend_no_irq\n");

	/* Handlers are now disabled so the parent IRQ can safely be re-enabled. */
	if (cs35l56->base.irq)
		enable_irq(cs35l56->base.irq);

	return 0;
}
EXPORT_SYMBOL_GPL(cs35l56_system_suspend_no_irq);

int cs35l56_system_resume_no_irq(struct device *dev)
{
	struct cs35l56_private *cs35l56 = dev_get_drvdata(dev);

	dev_dbg(dev, "system_resume_no_irq\n");

	/*
	 * WAKE interrupts unmask if the CS35L56 hibernates, which can cause
	 * spurious interrupts, and the interrupt line is normally shared.
	 * We can't check if our device is the source of an interrupt, and can't
	 * clear it, until it has fully resumed. Prevent this race by temporarily
	 * disabling the parent irq until we complete resume().
	 */
	if (cs35l56->base.irq)
		disable_irq(cs35l56->base.irq);

	return 0;
}
EXPORT_SYMBOL_GPL(cs35l56_system_resume_no_irq);

int cs35l56_system_resume_early(struct device *dev)
{
	struct cs35l56_private *cs35l56 = dev_get_drvdata(dev);
	int ret;

	dev_dbg(dev, "system_resume_early\n");

	/* Ensure a spec-compliant RESET pulse. */
	if (cs35l56->base.reset_gpio) {
		gpiod_set_value_cansleep(cs35l56->base.reset_gpio, 0);
		cs35l56_wait_min_reset_pulse();
	}

	/* Enable supplies before releasing RESET. */
	ret = regulator_bulk_enable(ARRAY_SIZE(cs35l56->supplies), cs35l56->supplies);
	if (ret) {
		dev_err(dev, "system_resume_early failed to enable supplies: %d\n", ret);
		return ret;
	}

	/* Release shared RESET before drivers start resume(). */
	gpiod_set_value_cansleep(cs35l56->base.reset_gpio, 1);

	return 0;
}
EXPORT_SYMBOL_GPL(cs35l56_system_resume_early);

int cs35l56_system_resume(struct device *dev)
{
	struct cs35l56_private *cs35l56 = dev_get_drvdata(dev);
	int ret;

	dev_dbg(dev, "system_resume\n");

	/*
	 * We might have done a hard reset or the CS35L56 was power-cycled
	 * so wait for control port to be ready.
	 */
	cs35l56_wait_control_port_ready();

	/* Undo pm_runtime_force_suspend() before re-enabling the irq */
	ret = pm_runtime_force_resume(dev);
	if (cs35l56->base.irq)
		enable_irq(cs35l56->base.irq);

	if (ret)
		return ret;

	/* Firmware won't have been loaded if the component hasn't probed */
	if (!cs35l56->component)
		return 0;

	ret = cs35l56_is_fw_reload_needed(&cs35l56->base);
	dev_dbg(cs35l56->base.dev, "fw_reload_needed: %d\n", ret);
	if (ret < 1)
		return ret;

	cs35l56->base.fw_patched = false;
<<<<<<< HEAD
=======
	wm_adsp_power_down(&cs35l56->dsp);
>>>>>>> 199cd641
	queue_work(cs35l56->dsp_wq, &cs35l56->dsp_work);

	/*
	 * suspend_bias_off ensures we are now in BIAS_OFF so there will be
	 * a BIAS_OFF->BIAS_STANDBY transition to complete dsp patching.
	 */

	return 0;
}
EXPORT_SYMBOL_GPL(cs35l56_system_resume);

static int cs35l56_dsp_init(struct cs35l56_private *cs35l56)
{
	struct wm_adsp *dsp;
	int ret;

	cs35l56->dsp_wq = create_singlethread_workqueue("cs35l56-dsp");
	if (!cs35l56->dsp_wq)
		return -ENOMEM;

	INIT_WORK(&cs35l56->dsp_work, cs35l56_dsp_work);

	dsp = &cs35l56->dsp;
	cs35l56_init_cs_dsp(&cs35l56->base, &dsp->cs_dsp);
	dsp->part = "cs35l56";
	dsp->fw = 12;
	dsp->wmfw_optional = true;

	dev_dbg(cs35l56->base.dev, "DSP system name: '%s'\n", dsp->system_name);

	ret = wm_halo_init(dsp);
	if (ret != 0) {
		dev_err(cs35l56->base.dev, "wm_halo_init failed\n");
		return ret;
	}

	return 0;
}

static int cs35l56_get_firmware_uid(struct cs35l56_private *cs35l56)
{
	struct device *dev = cs35l56->base.dev;
	const char *prop;
	int ret;

	ret = device_property_read_string(dev, "cirrus,firmware-uid", &prop);
	/* If bad sw node property, return 0 and fallback to legacy firmware path */
	if (ret < 0)
		return 0;

	cs35l56->dsp.system_name = devm_kstrdup(dev, prop, GFP_KERNEL);
	if (cs35l56->dsp.system_name == NULL)
		return -ENOMEM;

	dev_dbg(dev, "Firmware UID: %s\n", cs35l56->dsp.system_name);

	return 0;
}

int cs35l56_common_probe(struct cs35l56_private *cs35l56)
{
	int ret;

	init_completion(&cs35l56->init_completion);
	mutex_init(&cs35l56->base.irq_lock);

	dev_set_drvdata(cs35l56->base.dev, cs35l56);

	cs35l56_fill_supply_names(cs35l56->supplies);
	ret = devm_regulator_bulk_get(cs35l56->base.dev, ARRAY_SIZE(cs35l56->supplies),
				      cs35l56->supplies);
	if (ret != 0)
		return dev_err_probe(cs35l56->base.dev, ret, "Failed to request supplies\n");

	/* Reset could be controlled by the BIOS or shared by multiple amps */
	cs35l56->base.reset_gpio = devm_gpiod_get_optional(cs35l56->base.dev, "reset",
							   GPIOD_OUT_LOW);
	if (IS_ERR(cs35l56->base.reset_gpio)) {
		ret = PTR_ERR(cs35l56->base.reset_gpio);
		/*
		 * If RESET is shared the first amp to probe will grab the reset
		 * line and reset all the amps
		 */
		if (ret != -EBUSY)
			return dev_err_probe(cs35l56->base.dev, ret, "Failed to get reset GPIO\n");

		dev_info(cs35l56->base.dev, "Reset GPIO busy, assume shared reset\n");
		cs35l56->base.reset_gpio = NULL;
	}

	ret = regulator_bulk_enable(ARRAY_SIZE(cs35l56->supplies), cs35l56->supplies);
	if (ret != 0)
		return dev_err_probe(cs35l56->base.dev, ret, "Failed to enable supplies\n");

	if (cs35l56->base.reset_gpio) {
<<<<<<< HEAD
=======
		/* ACPI can override GPIOD_OUT_LOW flag so force it to start low */
		gpiod_set_value_cansleep(cs35l56->base.reset_gpio, 0);
>>>>>>> 199cd641
		cs35l56_wait_min_reset_pulse();
		gpiod_set_value_cansleep(cs35l56->base.reset_gpio, 1);
	}

	ret = cs35l56_get_firmware_uid(cs35l56);
	if (ret != 0)
		goto err;

	ret = cs35l56_dsp_init(cs35l56);
	if (ret < 0) {
		dev_err_probe(cs35l56->base.dev, ret, "DSP init failed\n");
		goto err;
	}

	ret = devm_snd_soc_register_component(cs35l56->base.dev,
					      &soc_component_dev_cs35l56,
					      cs35l56_dai, ARRAY_SIZE(cs35l56_dai));
	if (ret < 0) {
		dev_err_probe(cs35l56->base.dev, ret, "Register codec failed\n");
		goto err;
	}

	return 0;

err:
	gpiod_set_value_cansleep(cs35l56->base.reset_gpio, 0);
	regulator_bulk_disable(ARRAY_SIZE(cs35l56->supplies), cs35l56->supplies);

	return ret;
}
EXPORT_SYMBOL_NS_GPL(cs35l56_common_probe, SND_SOC_CS35L56_CORE);

int cs35l56_init(struct cs35l56_private *cs35l56)
{
	int ret;

	/*
	 * Check whether the actions associated with soft reset or one time
	 * init need to be performed.
	 */
	if (cs35l56->soft_resetting)
		goto post_soft_reset;

	if (cs35l56->base.init_done)
		return 0;

	pm_runtime_set_autosuspend_delay(cs35l56->base.dev, 100);
	pm_runtime_use_autosuspend(cs35l56->base.dev);
	pm_runtime_set_active(cs35l56->base.dev);
	pm_runtime_enable(cs35l56->base.dev);

	ret = cs35l56_hw_init(&cs35l56->base);
	if (ret < 0)
		return ret;

	/* Populate the DSP information with the revision and security state */
	cs35l56->dsp.part = devm_kasprintf(cs35l56->base.dev, GFP_KERNEL, "cs35l56%s-%02x",
					   cs35l56->base.secured ? "s" : "", cs35l56->base.rev);
	if (!cs35l56->dsp.part)
		return -ENOMEM;

	if (!cs35l56->base.reset_gpio) {
		dev_dbg(cs35l56->base.dev, "No reset gpio: using soft reset\n");
		cs35l56->soft_resetting = true;
		cs35l56_system_reset(&cs35l56->base, !!cs35l56->sdw_peripheral);
		if (cs35l56->sdw_peripheral) {
			/* Keep alive while we wait for re-enumeration */
			pm_runtime_get_noresume(cs35l56->base.dev);
			return 0;
		}
	}

post_soft_reset:
	if (cs35l56->soft_resetting) {
		cs35l56->soft_resetting = false;

		/* Done re-enumerating after one-time init so release the keep-alive */
		if (cs35l56->sdw_peripheral && !cs35l56->base.init_done)
			pm_runtime_put_noidle(cs35l56->base.dev);

		regcache_mark_dirty(cs35l56->base.regmap);
		ret = cs35l56_wait_for_firmware_boot(&cs35l56->base);
		if (ret)
			return ret;

		dev_dbg(cs35l56->base.dev, "Firmware rebooted after soft reset\n");
	}

	/* Disable auto-hibernate so that runtime_pm has control */
	ret = cs35l56_mbox_send(&cs35l56->base, CS35L56_MBOX_CMD_PREVENT_AUTO_HIBERNATE);
	if (ret)
		return ret;

	ret = cs35l56_set_patch(&cs35l56->base);
	if (ret)
		return ret;

	/* Registers could be dirty after soft reset or SoundWire enumeration */
	regcache_sync(cs35l56->base.regmap);

	cs35l56->base.init_done = true;
	complete(&cs35l56->init_completion);

	return 0;
}
EXPORT_SYMBOL_NS_GPL(cs35l56_init, SND_SOC_CS35L56_CORE);

void cs35l56_remove(struct cs35l56_private *cs35l56)
{
	cs35l56->base.init_done = false;

	/*
	 * WAKE IRQs unmask if CS35L56 hibernates so free the handler to
	 * prevent it racing with remove().
	 */
	if (cs35l56->base.irq)
		devm_free_irq(cs35l56->base.dev, cs35l56->base.irq, &cs35l56->base);

	flush_workqueue(cs35l56->dsp_wq);
	destroy_workqueue(cs35l56->dsp_wq);

	pm_runtime_suspend(cs35l56->base.dev);
	pm_runtime_disable(cs35l56->base.dev);

	regcache_cache_only(cs35l56->base.regmap, true);

	gpiod_set_value_cansleep(cs35l56->base.reset_gpio, 0);
	regulator_bulk_disable(ARRAY_SIZE(cs35l56->supplies), cs35l56->supplies);
}
EXPORT_SYMBOL_NS_GPL(cs35l56_remove, SND_SOC_CS35L56_CORE);

const struct dev_pm_ops cs35l56_pm_ops_i2c_spi = {
	SET_RUNTIME_PM_OPS(cs35l56_runtime_suspend_i2c_spi, cs35l56_runtime_resume_i2c_spi, NULL)
	SYSTEM_SLEEP_PM_OPS(cs35l56_system_suspend, cs35l56_system_resume)
	LATE_SYSTEM_SLEEP_PM_OPS(cs35l56_system_suspend_late, cs35l56_system_resume_early)
	NOIRQ_SYSTEM_SLEEP_PM_OPS(cs35l56_system_suspend_no_irq, cs35l56_system_resume_no_irq)
};
EXPORT_SYMBOL_NS_GPL(cs35l56_pm_ops_i2c_spi, SND_SOC_CS35L56_CORE);

MODULE_DESCRIPTION("ASoC CS35L56 driver");
MODULE_IMPORT_NS(SND_SOC_CS35L56_SHARED);
MODULE_AUTHOR("Richard Fitzgerald <rf@opensource.cirrus.com>");
MODULE_AUTHOR("Simon Trimmer <simont@opensource.cirrus.com>");
MODULE_LICENSE("GPL");<|MERGE_RESOLUTION|>--- conflicted
+++ resolved
@@ -370,11 +370,7 @@
 		channel_shift += 8;
 	}
 
-<<<<<<< HEAD
-	regmap_write(cs35l56->base.regmap, reg, reg_val);
-=======
 	return reg_val;
->>>>>>> 199cd641
 }
 
 static int cs35l56_asp_dai_set_tdm_slot(struct snd_soc_dai *dai, unsigned int tx_mask,
@@ -668,10 +664,7 @@
 
 static void cs35l56_patch(struct cs35l56_private *cs35l56)
 {
-<<<<<<< HEAD
-=======
 	unsigned int firmware_missing;
->>>>>>> 199cd641
 	int ret;
 
 	ret = regmap_read(cs35l56->base.regmap, CS35L56_PROTECTION_STATUS, &firmware_missing);
@@ -700,17 +693,12 @@
 	if (ret)
 		goto err;
 
-<<<<<<< HEAD
-	/* Use wm_adsp to load and apply the firmware patch and coefficient files */
-	ret = wm_adsp_power_up(&cs35l56->dsp);
-=======
 	/*
 	 * Use wm_adsp to load and apply the firmware patch and coefficient files,
 	 * but only if firmware is missing. If firmware is already patched just
 	 * power-up wm_adsp without downloading firmware.
 	 */
 	ret = wm_adsp_power_up(&cs35l56->dsp, !!firmware_missing);
->>>>>>> 199cd641
 	if (ret) {
 		dev_dbg(cs35l56->base.dev, "%s: wm_adsp_power_up ret %d\n", __func__, ret);
 		goto err;
@@ -1000,10 +988,7 @@
 		return ret;
 
 	cs35l56->base.fw_patched = false;
-<<<<<<< HEAD
-=======
 	wm_adsp_power_down(&cs35l56->dsp);
->>>>>>> 199cd641
 	queue_work(cs35l56->dsp_wq, &cs35l56->dsp_work);
 
 	/*
@@ -1099,11 +1084,8 @@
 		return dev_err_probe(cs35l56->base.dev, ret, "Failed to enable supplies\n");
 
 	if (cs35l56->base.reset_gpio) {
-<<<<<<< HEAD
-=======
 		/* ACPI can override GPIOD_OUT_LOW flag so force it to start low */
 		gpiod_set_value_cansleep(cs35l56->base.reset_gpio, 0);
->>>>>>> 199cd641
 		cs35l56_wait_min_reset_pulse();
 		gpiod_set_value_cansleep(cs35l56->base.reset_gpio, 1);
 	}
