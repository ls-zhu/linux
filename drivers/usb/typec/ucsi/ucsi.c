--- conflicted
+++ resolved
@@ -939,20 +939,12 @@
 		break;
 	}
 
-<<<<<<< HEAD
 	if (con->ucsi->cap.features & UCSI_CAP_GET_PD_MESSAGE)
 		desc.identity = &con->cable_identity;
-	desc.active = !!(UCSI_CABLE_PROP_FLAG_ACTIVE_CABLE &
-			 con->cable_prop.flags);
-	desc.pd_revision = UCSI_CABLE_PROP_FLAG_PD_MAJOR_REV_AS_BCD(
-	    con->cable_prop.flags);
-=======
-	desc.identity = &con->cable_identity;
 	desc.active = !!(UCSI_CABLE_PROP_FLAG_ACTIVE_CABLE & cable_prop.flags);
 
 	if (con->ucsi->version >= UCSI_VERSION_2_1)
 		desc.pd_revision = UCSI_CABLE_PROP_FLAG_PD_MAJOR_REV_AS_BCD(cable_prop.flags);
->>>>>>> da3ea350
 
 	cable = typec_register_cable(con->port, &desc);
 	if (IS_ERR(cable)) {
