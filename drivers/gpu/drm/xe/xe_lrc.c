--- conflicted
+++ resolved
@@ -655,11 +655,7 @@
 #define LRC_START_SEQNO_PPHWSP_OFFSET (LRC_SEQNO_PPHWSP_OFFSET + 8)
 #define LRC_CTX_JOB_TIMESTAMP_OFFSET (LRC_START_SEQNO_PPHWSP_OFFSET + 8)
 #define LRC_PARALLEL_PPHWSP_OFFSET 2048
-<<<<<<< HEAD
 #define LRC_ENGINE_ID_PPHWSP_OFFSET 2096
-#define LRC_PPHWSP_SIZE SZ_4K
-=======
->>>>>>> f8bb3ed3
 
 u32 xe_lrc_regs_offset(struct xe_lrc *lrc)
 {
@@ -1004,11 +1000,8 @@
 
 	bo_flags = XE_BO_FLAG_VRAM_IF_DGFX(tile) | XE_BO_FLAG_GGTT |
 		   XE_BO_FLAG_GGTT_INVALIDATE;
-<<<<<<< HEAD
-=======
 	if (vm && vm->xef) /* userspace */
 		bo_flags |= XE_BO_FLAG_PINNED_LATE_RESTORE;
->>>>>>> f8bb3ed3
 
 	/*
 	 * FIXME: Perma-pinning LRC as we don't yet support moving GGTT address
