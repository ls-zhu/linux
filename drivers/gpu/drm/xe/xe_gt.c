// SPDX-License-Identifier: MIT
/*
 * Copyright © 2022 Intel Corporation
 */

#include "xe_gt.h"

#include <linux/minmax.h>

#include <drm/drm_managed.h>
#include <uapi/drm/xe_drm.h>

#include <generated/xe_wa_oob.h>

#include "instructions/xe_alu_commands.h"
#include "instructions/xe_gfxpipe_commands.h"
#include "instructions/xe_mi_commands.h"
#include "regs/xe_engine_regs.h"
#include "regs/xe_gt_regs.h"
#include "xe_assert.h"
#include "xe_bb.h"
#include "xe_bo.h"
#include "xe_device.h"
#include "xe_eu_stall.h"
#include "xe_exec_queue.h"
#include "xe_execlist.h"
#include "xe_force_wake.h"
#include "xe_ggtt.h"
#include "xe_gsc.h"
#include "xe_gt_ccs_mode.h"
#include "xe_gt_clock.h"
#include "xe_gt_freq.h"
#include "xe_gt_idle.h"
#include "xe_gt_mcr.h"
#include "xe_gt_pagefault.h"
#include "xe_gt_printk.h"
#include "xe_gt_sriov_pf.h"
#include "xe_gt_sriov_vf.h"
#include "xe_gt_sysfs.h"
#include "xe_gt_tlb_invalidation.h"
#include "xe_gt_topology.h"
#include "xe_guc_exec_queue_types.h"
#include "xe_guc_pc.h"
#include "xe_hw_fence.h"
#include "xe_hw_engine_class_sysfs.h"
#include "xe_irq.h"
#include "xe_lmtt.h"
#include "xe_lrc.h"
#include "xe_map.h"
#include "xe_migrate.h"
#include "xe_mmio.h"
#include "xe_pat.h"
#include "xe_pm.h"
#include "xe_mocs.h"
#include "xe_reg_sr.h"
#include "xe_ring_ops.h"
#include "xe_sa.h"
#include "xe_sched_job.h"
#include "xe_sriov.h"
#include "xe_tuning.h"
#include "xe_uc.h"
#include "xe_uc_fw.h"
#include "xe_vm.h"
#include "xe_wa.h"
#include "xe_wopcm.h"

static void gt_fini(struct drm_device *drm, void *arg)
{
	struct xe_gt *gt = arg;

	destroy_workqueue(gt->ordered_wq);
}

struct xe_gt *xe_gt_alloc(struct xe_tile *tile)
{
	struct xe_gt *gt;
	int err;

	gt = drmm_kzalloc(&tile_to_xe(tile)->drm, sizeof(*gt), GFP_KERNEL);
	if (!gt)
		return ERR_PTR(-ENOMEM);

	gt->tile = tile;
	gt->ordered_wq = alloc_ordered_workqueue("gt-ordered-wq",
						 WQ_MEM_RECLAIM);

	err = drmm_add_action_or_reset(&gt_to_xe(gt)->drm, gt_fini, gt);
	if (err)
		return ERR_PTR(err);

	return gt;
}

void xe_gt_sanitize(struct xe_gt *gt)
{
	/*
	 * FIXME: if xe_uc_sanitize is called here, on TGL driver will not
	 * reload
	 */
	gt->uc.guc.submission_state.enabled = false;
}

static void xe_gt_enable_host_l2_vram(struct xe_gt *gt)
{
	unsigned int fw_ref;
	u32 reg;

	if (!XE_WA(gt, 16023588340))
		return;

	fw_ref = xe_force_wake_get(gt_to_fw(gt), XE_FW_GT);
	if (!fw_ref)
		return;

	if (xe_gt_is_main_type(gt)) {
		reg = xe_gt_mcr_unicast_read_any(gt, XE2_GAMREQSTRM_CTRL);
		reg |= CG_DIS_CNTLBUS;
		xe_gt_mcr_multicast_write(gt, XE2_GAMREQSTRM_CTRL, reg);
	}

	xe_gt_mcr_multicast_write(gt, XEHPC_L3CLOS_MASK(3), 0xF);
	xe_force_wake_put(gt_to_fw(gt), fw_ref);
}

static void xe_gt_disable_host_l2_vram(struct xe_gt *gt)
{
	unsigned int fw_ref;
	u32 reg;

	if (!XE_WA(gt, 16023588340))
		return;

	if (xe_gt_is_media_type(gt))
		return;

	fw_ref = xe_force_wake_get(gt_to_fw(gt), XE_FW_GT);
	if (!fw_ref)
		return;

	reg = xe_gt_mcr_unicast_read_any(gt, XE2_GAMREQSTRM_CTRL);
	reg &= ~CG_DIS_CNTLBUS;
	xe_gt_mcr_multicast_write(gt, XE2_GAMREQSTRM_CTRL, reg);

	xe_force_wake_put(gt_to_fw(gt), fw_ref);
}

static void gt_reset_worker(struct work_struct *w);

static int emit_job_sync(struct xe_exec_queue *q, struct xe_bb *bb,
			 long timeout_jiffies)
{
	struct xe_sched_job *job;
	struct dma_fence *fence;
	long timeout;

	job = xe_bb_create_job(q, bb);
	if (IS_ERR(job))
		return PTR_ERR(job);

	xe_sched_job_arm(job);
	fence = dma_fence_get(&job->drm.s_fence->finished);
	xe_sched_job_push(job);

	timeout = dma_fence_wait_timeout(fence, false, timeout_jiffies);
	dma_fence_put(fence);
	if (timeout < 0)
		return timeout;
	else if (!timeout)
		return -ETIME;

	return 0;
}

static int emit_nop_job(struct xe_gt *gt, struct xe_exec_queue *q)
{
	struct xe_bb *bb;
	int ret;

	bb = xe_bb_new(gt, 4, false);
	if (IS_ERR(bb))
		return PTR_ERR(bb);

	ret = emit_job_sync(q, bb, HZ);
	xe_bb_free(bb, NULL);

	return ret;
}

static int emit_wa_job(struct xe_gt *gt, struct xe_exec_queue *q)
{
	struct xe_reg_sr *sr = &q->hwe->reg_lrc;
	struct xe_reg_sr_entry *entry;
	int count_rmw = 0, count = 0, ret;
	unsigned long idx;
	struct xe_bb *bb;
	size_t bb_len = 0;
	u32 *cs;

	/* count RMW registers as those will be handled separately */
	xa_for_each(&sr->xa, idx, entry) {
		if (entry->reg.masked || entry->clr_bits == ~0)
			++count;
		else
			++count_rmw;
	}

	if (count)
		bb_len += count * 2 + 1;

	if (count_rmw)
		bb_len += count_rmw * 20 + 7;

	if (q->hwe->class == XE_ENGINE_CLASS_RENDER)
		/*
		 * Big enough to emit all of the context's 3DSTATE via
		 * xe_lrc_emit_hwe_state_instructions()
		 */
		bb_len += xe_gt_lrc_size(gt, q->hwe->class) / sizeof(u32);

	xe_gt_dbg(gt, "LRC %s WA job: %zu dwords\n", q->hwe->name, bb_len);

	bb = xe_bb_new(gt, bb_len, false);
	if (IS_ERR(bb))
		return PTR_ERR(bb);

	cs = bb->cs;

	if (count) {
		/*
		 * Emit single LRI with all non RMW regs: 1 leading dw + 2dw per
		 * reg + 1
		 */

		*cs++ = MI_LOAD_REGISTER_IMM | MI_LRI_NUM_REGS(count);

		xa_for_each(&sr->xa, idx, entry) {
			struct xe_reg reg = entry->reg;
			u32 val;

			if (reg.masked)
				val = entry->clr_bits << 16;
			else if (entry->clr_bits == ~0)
				val = 0;
			else
				continue;

			val |= entry->set_bits;

			*cs++ = reg.addr;
			*cs++ = val;
			xe_gt_dbg(gt, "REG[0x%x] = 0x%08x", reg.addr, val);
		}
	}

	if (count_rmw) {
		/* Emit MI_MATH for each RMW reg: 20dw per reg + 7 trailing dw */

		xa_for_each(&sr->xa, idx, entry) {
			if (entry->reg.masked || entry->clr_bits == ~0)
				continue;

			*cs++ = MI_LOAD_REGISTER_REG | MI_LRR_DST_CS_MMIO;
			*cs++ = entry->reg.addr;
			*cs++ = CS_GPR_REG(0, 0).addr;

			*cs++ = MI_LOAD_REGISTER_IMM | MI_LRI_NUM_REGS(2) |
				MI_LRI_LRM_CS_MMIO;
			*cs++ = CS_GPR_REG(0, 1).addr;
			*cs++ = entry->clr_bits;
			*cs++ = CS_GPR_REG(0, 2).addr;
			*cs++ = entry->set_bits;

			*cs++ = MI_MATH(8);
			*cs++ = CS_ALU_INSTR_LOAD(SRCA, REG0);
			*cs++ = CS_ALU_INSTR_LOADINV(SRCB, REG1);
			*cs++ = CS_ALU_INSTR_AND;
			*cs++ = CS_ALU_INSTR_STORE(REG0, ACCU);
			*cs++ = CS_ALU_INSTR_LOAD(SRCA, REG0);
			*cs++ = CS_ALU_INSTR_LOAD(SRCB, REG2);
			*cs++ = CS_ALU_INSTR_OR;
			*cs++ = CS_ALU_INSTR_STORE(REG0, ACCU);

			*cs++ = MI_LOAD_REGISTER_REG | MI_LRR_SRC_CS_MMIO;
			*cs++ = CS_GPR_REG(0, 0).addr;
			*cs++ = entry->reg.addr;

			xe_gt_dbg(gt, "REG[%#x] = ~%#x|%#x\n",
				  entry->reg.addr, entry->clr_bits, entry->set_bits);
		}

		/* reset used GPR */
		*cs++ = MI_LOAD_REGISTER_IMM | MI_LRI_NUM_REGS(3) |
			MI_LRI_LRM_CS_MMIO;
		*cs++ = CS_GPR_REG(0, 0).addr;
		*cs++ = 0;
		*cs++ = CS_GPR_REG(0, 1).addr;
		*cs++ = 0;
		*cs++ = CS_GPR_REG(0, 2).addr;
		*cs++ = 0;
	}

	cs = xe_lrc_emit_hwe_state_instructions(q, cs);

	bb->len = cs - bb->cs;

	ret = emit_job_sync(q, bb, HZ);

	xe_bb_free(bb, NULL);

	return ret;
}

int xe_gt_record_default_lrcs(struct xe_gt *gt)
{
	struct xe_device *xe = gt_to_xe(gt);
	struct xe_hw_engine *hwe;
	enum xe_hw_engine_id id;
	int err = 0;

	for_each_hw_engine(hwe, gt, id) {
		struct xe_exec_queue *q, *nop_q;
		void *default_lrc;

		if (gt->default_lrc[hwe->class])
			continue;

		xe_reg_sr_init(&hwe->reg_lrc, hwe->name, xe);
		xe_wa_process_lrc(hwe);
		xe_hw_engine_setup_default_lrc_state(hwe);
		xe_tuning_process_lrc(hwe);

		default_lrc = drmm_kzalloc(&xe->drm,
					   xe_gt_lrc_size(gt, hwe->class),
					   GFP_KERNEL);
		if (!default_lrc)
			return -ENOMEM;

		q = xe_exec_queue_create(xe, NULL, BIT(hwe->logical_instance), 1,
					 hwe, EXEC_QUEUE_FLAG_KERNEL, 0);
		if (IS_ERR(q)) {
			err = PTR_ERR(q);
			xe_gt_err(gt, "hwe %s: xe_exec_queue_create failed (%pe)\n",
				  hwe->name, q);
			return err;
		}

		/* Prime golden LRC with known good state */
		err = emit_wa_job(gt, q);
		if (err) {
			xe_gt_err(gt, "hwe %s: emit_wa_job failed (%pe) guc_id=%u\n",
				  hwe->name, ERR_PTR(err), q->guc->id);
			goto put_exec_queue;
		}

		nop_q = xe_exec_queue_create(xe, NULL, BIT(hwe->logical_instance),
					     1, hwe, EXEC_QUEUE_FLAG_KERNEL, 0);
		if (IS_ERR(nop_q)) {
			err = PTR_ERR(nop_q);
			xe_gt_err(gt, "hwe %s: nop xe_exec_queue_create failed (%pe)\n",
				  hwe->name, nop_q);
			goto put_exec_queue;
		}

		/* Switch to different LRC */
		err = emit_nop_job(gt, nop_q);
		if (err) {
			xe_gt_err(gt, "hwe %s: nop emit_nop_job failed (%pe) guc_id=%u\n",
				  hwe->name, ERR_PTR(err), nop_q->guc->id);
			goto put_nop_q;
		}

		xe_map_memcpy_from(xe, default_lrc,
				   &q->lrc[0]->bo->vmap,
				   xe_lrc_pphwsp_offset(q->lrc[0]),
				   xe_gt_lrc_size(gt, hwe->class));

		gt->default_lrc[hwe->class] = default_lrc;
put_nop_q:
		xe_exec_queue_put(nop_q);
put_exec_queue:
		xe_exec_queue_put(q);
		if (err)
			break;
	}

	return err;
}

int xe_gt_init_early(struct xe_gt *gt)
{
	unsigned int fw_ref;
	int err;

	if (IS_SRIOV_PF(gt_to_xe(gt))) {
		err = xe_gt_sriov_pf_init_early(gt);
		if (err)
			return err;
	}

	xe_reg_sr_init(&gt->reg_sr, "GT", gt_to_xe(gt));

	err = xe_wa_init(gt);
	if (err)
		return err;

	err = xe_tuning_init(gt);
	if (err)
		return err;

	xe_wa_process_oob(gt);

	xe_force_wake_init_gt(gt, gt_to_fw(gt));
	spin_lock_init(&gt->global_invl_lock);

	err = xe_gt_tlb_invalidation_init_early(gt);
	if (err)
		return err;

	xe_mocs_init_early(gt);

<<<<<<< HEAD
=======
	/*
	 * Only after this point can GT-specific MMIO operations
	 * (including things like communication with the GuC)
	 * be performed.
	 */
	xe_gt_mmio_init(gt);

	err = xe_uc_init_noalloc(&gt->uc);
	if (err)
		return err;

	fw_ref = xe_force_wake_get(gt_to_fw(gt), XE_FW_GT);
	if (!fw_ref)
		return -ETIMEDOUT;

	xe_gt_mcr_init_early(gt);
	xe_pat_init(gt);
	xe_force_wake_put(gt_to_fw(gt), fw_ref);

>>>>>>> 711fa266
	return 0;
}

static void dump_pat_on_error(struct xe_gt *gt)
{
	struct drm_printer p;
	char prefix[32];

	snprintf(prefix, sizeof(prefix), "[GT%u Error]", gt->info.id);
	p = drm_dbg_printer(&gt_to_xe(gt)->drm, DRM_UT_DRIVER, prefix);

	xe_pat_dump(gt, &p);
}

static int gt_init_with_gt_forcewake(struct xe_gt *gt)
{
	unsigned int fw_ref;
	int err;

	fw_ref = xe_force_wake_get(gt_to_fw(gt), XE_FW_GT);
	if (!fw_ref)
		return -ETIMEDOUT;

	err = xe_uc_init(&gt->uc);
	if (err)
		goto err_force_wake;

	xe_gt_topology_init(gt);
	xe_gt_mcr_init(gt);
	xe_gt_enable_host_l2_vram(gt);

	if (xe_gt_is_main_type(gt)) {
		err = xe_ggtt_init(gt_to_tile(gt)->mem.ggtt);
		if (err)
			goto err_force_wake;
		if (IS_SRIOV_PF(gt_to_xe(gt)))
			xe_lmtt_init(&gt_to_tile(gt)->sriov.pf.lmtt);
	}

	/* Enable per hw engine IRQs */
	xe_irq_enable_hwe(gt);

	/* Rerun MCR init as we now have hw engine list */
	xe_gt_mcr_init(gt);

	err = xe_hw_engines_init_early(gt);
	if (err) {
		dump_pat_on_error(gt);
		goto err_force_wake;
	}

	err = xe_hw_engine_class_sysfs_init(gt);
	if (err)
		goto err_force_wake;

	/* Initialize CCS mode sysfs after early initialization of HW engines */
	err = xe_gt_ccs_mode_sysfs_init(gt);
	if (err)
		goto err_force_wake;

	/*
	 * Stash hardware-reported version.  Since this register does not exist
	 * on pre-MTL platforms, reading it there will (correctly) return 0.
	 */
	gt->info.gmdid = xe_mmio_read32(&gt->mmio, GMD_ID);

	xe_force_wake_put(gt_to_fw(gt), fw_ref);
	return 0;

err_force_wake:
	xe_force_wake_put(gt_to_fw(gt), fw_ref);

	return err;
}

static int gt_init_with_all_forcewake(struct xe_gt *gt)
{
	unsigned int fw_ref;
	int err;

	fw_ref = xe_force_wake_get(gt_to_fw(gt), XE_FORCEWAKE_ALL);
	if (!xe_force_wake_ref_has_domain(fw_ref, XE_FORCEWAKE_ALL)) {
		err = -ETIMEDOUT;
		goto err_force_wake;
	}

	xe_gt_mcr_set_implicit_defaults(gt);
	xe_wa_process_gt(gt);
	xe_tuning_process_gt(gt);
	xe_reg_sr_apply_mmio(&gt->reg_sr, gt);

	err = xe_gt_clock_init(gt);
	if (err)
		goto err_force_wake;

	xe_mocs_init(gt);
	err = xe_execlist_init(gt);
	if (err)
		goto err_force_wake;

	err = xe_hw_engines_init(gt);
	if (err)
		goto err_force_wake;

	err = xe_uc_init_post_hwconfig(&gt->uc);
	if (err)
		goto err_force_wake;

	if (xe_gt_is_main_type(gt)) {
		/*
		 * USM has its only SA pool to non-block behind user operations
		 */
		if (gt_to_xe(gt)->info.has_usm) {
			struct xe_device *xe = gt_to_xe(gt);

			gt->usm.bb_pool = xe_sa_bo_manager_init(gt_to_tile(gt),
								IS_DGFX(xe) ? SZ_1M : SZ_512K, 16);
			if (IS_ERR(gt->usm.bb_pool)) {
				err = PTR_ERR(gt->usm.bb_pool);
				goto err_force_wake;
			}
		}
	}

	if (xe_gt_is_main_type(gt)) {
		struct xe_tile *tile = gt_to_tile(gt);

		tile->migrate = xe_migrate_init(tile);
		if (IS_ERR(tile->migrate)) {
			err = PTR_ERR(tile->migrate);
			goto err_force_wake;
		}
	}

	err = xe_uc_load_hw(&gt->uc);
	if (err)
		goto err_force_wake;

	/* Configure default CCS mode of 1 engine with all resources */
	if (xe_gt_ccs_mode_enabled(gt)) {
		gt->ccs_mode = 1;
		xe_gt_apply_ccs_mode(gt);
	}

	if (IS_SRIOV_PF(gt_to_xe(gt)) && xe_gt_is_main_type(gt))
		xe_lmtt_init_hw(&gt_to_tile(gt)->sriov.pf.lmtt);

	if (IS_SRIOV_PF(gt_to_xe(gt))) {
		xe_gt_sriov_pf_init(gt);
		xe_gt_sriov_pf_init_hw(gt);
	}

	xe_force_wake_put(gt_to_fw(gt), fw_ref);

	return 0;

err_force_wake:
	xe_force_wake_put(gt_to_fw(gt), fw_ref);

	return err;
}

static void xe_gt_fini(void *arg)
{
	struct xe_gt *gt = arg;
	int i;

	for (i = 0; i < XE_ENGINE_CLASS_MAX; ++i)
		xe_hw_fence_irq_finish(&gt->fence_irq[i]);

	xe_gt_disable_host_l2_vram(gt);
}

int xe_gt_init(struct xe_gt *gt)
{
	int err;
	int i;

	INIT_WORK(&gt->reset.worker, gt_reset_worker);

	for (i = 0; i < XE_ENGINE_CLASS_MAX; ++i) {
		gt->ring_ops[i] = xe_ring_ops_get(gt, i);
		xe_hw_fence_irq_init(&gt->fence_irq[i]);
	}

	err = devm_add_action_or_reset(gt_to_xe(gt)->drm.dev, xe_gt_fini, gt);
	if (err)
		return err;

	err = xe_gt_sysfs_init(gt);
	if (err)
		return err;

<<<<<<< HEAD
	err = gt_fw_domain_init(gt);
=======
	err = gt_init_with_gt_forcewake(gt);
>>>>>>> 711fa266
	if (err)
		return err;

	err = xe_gt_pagefault_init(gt);
	if (err)
		return err;

	err = xe_gt_idle_init(&gt->gtidle);
	if (err)
		return err;

	err = xe_gt_freq_init(gt);
	if (err)
		return err;

	xe_force_wake_init_engines(gt, gt_to_fw(gt));

	err = gt_init_with_all_forcewake(gt);
	if (err)
		return err;

	xe_gt_record_user_engines(gt);

	err = xe_eu_stall_init(gt);
	if (err)
		return err;

	return 0;
}

/**
 * xe_gt_mmio_init() - Initialize GT's MMIO access
 * @gt: the GT object
 *
 * Initialize GT's MMIO accessor, which will be used to access registers inside
 * this GT.
 */
void xe_gt_mmio_init(struct xe_gt *gt)
{
	struct xe_tile *tile = gt_to_tile(gt);
	struct xe_device *xe = tile_to_xe(tile);

	xe_mmio_init(&gt->mmio, tile, tile->mmio.regs, tile->mmio.regs_size);

	if (gt->info.type == XE_GT_TYPE_MEDIA) {
		gt->mmio.adj_offset = MEDIA_GT_GSI_OFFSET;
		gt->mmio.adj_limit = MEDIA_GT_GSI_LENGTH;
	} else {
		gt->mmio.adj_offset = 0;
		gt->mmio.adj_limit = 0;
	}

	if (IS_SRIOV_VF(xe))
		gt->mmio.sriov_vf_gt = gt;
}

void xe_gt_record_user_engines(struct xe_gt *gt)
{
	struct xe_hw_engine *hwe;
	enum xe_hw_engine_id id;

	gt->user_engines.mask = 0;
	memset(gt->user_engines.instances_per_class, 0,
	       sizeof(gt->user_engines.instances_per_class));

	for_each_hw_engine(hwe, gt, id) {
		if (xe_hw_engine_is_reserved(hwe))
			continue;

		gt->user_engines.mask |= BIT_ULL(id);
		gt->user_engines.instances_per_class[hwe->class]++;
	}

	xe_gt_assert(gt, (gt->user_engines.mask | gt->info.engine_mask)
		     == gt->info.engine_mask);
}

static int do_gt_reset(struct xe_gt *gt)
{
	int err;

	if (IS_SRIOV_VF(gt_to_xe(gt)))
		return xe_gt_sriov_vf_reset(gt);

	xe_gsc_wa_14015076503(gt, true);

	xe_mmio_write32(&gt->mmio, GDRST, GRDOM_FULL);
	err = xe_mmio_wait32(&gt->mmio, GDRST, GRDOM_FULL, 0, 5000, NULL, false);
	if (err)
		xe_gt_err(gt, "failed to clear GRDOM_FULL (%pe)\n",
			  ERR_PTR(err));

	xe_gsc_wa_14015076503(gt, false);

	return err;
}

static int vf_gt_restart(struct xe_gt *gt)
{
	int err;

	err = xe_uc_sanitize_reset(&gt->uc);
	if (err)
		return err;

	err = xe_uc_load_hw(&gt->uc);
	if (err)
		return err;

	err = xe_uc_start(&gt->uc);
	if (err)
		return err;

	return 0;
}

static int do_gt_restart(struct xe_gt *gt)
{
	struct xe_hw_engine *hwe;
	enum xe_hw_engine_id id;
	int err;

	if (IS_SRIOV_VF(gt_to_xe(gt)))
		return vf_gt_restart(gt);

	xe_pat_init(gt);

	xe_gt_enable_host_l2_vram(gt);

	xe_gt_mcr_set_implicit_defaults(gt);
	xe_reg_sr_apply_mmio(&gt->reg_sr, gt);

	err = xe_wopcm_init(&gt->uc.wopcm);
	if (err)
		return err;

	for_each_hw_engine(hwe, gt, id)
		xe_hw_engine_enable_ring(hwe);

	err = xe_uc_sanitize_reset(&gt->uc);
	if (err)
		return err;

	err = xe_uc_load_hw(&gt->uc);
	if (err)
		return err;

	if (IS_SRIOV_PF(gt_to_xe(gt)) && xe_gt_is_main_type(gt))
		xe_lmtt_init_hw(&gt_to_tile(gt)->sriov.pf.lmtt);

	if (IS_SRIOV_PF(gt_to_xe(gt)))
		xe_gt_sriov_pf_init_hw(gt);

	xe_mocs_init(gt);
	err = xe_uc_start(&gt->uc);
	if (err)
		return err;

	for_each_hw_engine(hwe, gt, id)
		xe_reg_sr_apply_mmio(&hwe->reg_sr, gt);

	/* Get CCS mode in sync between sw/hw */
	xe_gt_apply_ccs_mode(gt);

	/* Restore GT freq to expected values */
	xe_gt_sanitize_freq(gt);

	if (IS_SRIOV_PF(gt_to_xe(gt)))
		xe_gt_sriov_pf_restart(gt);

	return 0;
}

static int gt_reset(struct xe_gt *gt)
{
	unsigned int fw_ref;
	int err;

	if (xe_device_wedged(gt_to_xe(gt)))
		return -ECANCELED;

	/* We only support GT resets with GuC submission */
	if (!xe_device_uc_enabled(gt_to_xe(gt)))
		return -ENODEV;

	xe_gt_info(gt, "reset started\n");

	xe_pm_runtime_get(gt_to_xe(gt));

	if (xe_fault_inject_gt_reset()) {
		err = -ECANCELED;
		goto err_fail;
	}

	xe_gt_sanitize(gt);

	fw_ref = xe_force_wake_get(gt_to_fw(gt), XE_FORCEWAKE_ALL);
	if (!xe_force_wake_ref_has_domain(fw_ref, XE_FORCEWAKE_ALL)) {
		err = -ETIMEDOUT;
		goto err_out;
	}

	if (IS_SRIOV_PF(gt_to_xe(gt)))
		xe_gt_sriov_pf_stop_prepare(gt);

	xe_uc_gucrc_disable(&gt->uc);
	xe_uc_stop_prepare(&gt->uc);
	xe_gt_pagefault_reset(gt);

	xe_uc_stop(&gt->uc);

	xe_gt_tlb_invalidation_reset(gt);

	err = do_gt_reset(gt);
	if (err)
		goto err_out;

	err = do_gt_restart(gt);
	if (err)
		goto err_out;

	xe_force_wake_put(gt_to_fw(gt), fw_ref);
	xe_pm_runtime_put(gt_to_xe(gt));

	xe_gt_info(gt, "reset done\n");

	return 0;

err_out:
	xe_force_wake_put(gt_to_fw(gt), fw_ref);
	XE_WARN_ON(xe_uc_start(&gt->uc));
err_fail:
	xe_gt_err(gt, "reset failed (%pe)\n", ERR_PTR(err));

	xe_device_declare_wedged(gt_to_xe(gt));
	xe_pm_runtime_put(gt_to_xe(gt));

	return err;
}

static void gt_reset_worker(struct work_struct *w)
{
	struct xe_gt *gt = container_of(w, typeof(*gt), reset.worker);

	gt_reset(gt);
}

void xe_gt_reset_async(struct xe_gt *gt)
{
	xe_gt_info(gt, "trying reset from %ps\n", __builtin_return_address(0));

	/* Don't do a reset while one is already in flight */
	if (!xe_fault_inject_gt_reset() && xe_uc_reset_prepare(&gt->uc))
		return;

	xe_gt_info(gt, "reset queued\n");
	queue_work(gt->ordered_wq, &gt->reset.worker);
}

void xe_gt_suspend_prepare(struct xe_gt *gt)
{
	unsigned int fw_ref;

	fw_ref = xe_force_wake_get(gt_to_fw(gt), XE_FORCEWAKE_ALL);

	xe_uc_suspend_prepare(&gt->uc);

	xe_force_wake_put(gt_to_fw(gt), fw_ref);
}

int xe_gt_suspend(struct xe_gt *gt)
{
	unsigned int fw_ref;
	int err;

	xe_gt_dbg(gt, "suspending\n");
	xe_gt_sanitize(gt);

	fw_ref = xe_force_wake_get(gt_to_fw(gt), XE_FORCEWAKE_ALL);
	if (!xe_force_wake_ref_has_domain(fw_ref, XE_FORCEWAKE_ALL))
		goto err_msg;

	err = xe_uc_suspend(&gt->uc);
	if (err)
		goto err_force_wake;

	xe_gt_idle_disable_pg(gt);

	xe_gt_disable_host_l2_vram(gt);

	xe_force_wake_put(gt_to_fw(gt), fw_ref);
	xe_gt_dbg(gt, "suspended\n");

	return 0;

err_msg:
	err = -ETIMEDOUT;
err_force_wake:
	xe_force_wake_put(gt_to_fw(gt), fw_ref);
	xe_gt_err(gt, "suspend failed (%pe)\n", ERR_PTR(err));

	return err;
}

void xe_gt_shutdown(struct xe_gt *gt)
{
	unsigned int fw_ref;

	fw_ref = xe_force_wake_get(gt_to_fw(gt), XE_FORCEWAKE_ALL);
	do_gt_reset(gt);
	xe_force_wake_put(gt_to_fw(gt), fw_ref);
}

/**
 * xe_gt_sanitize_freq() - Restore saved frequencies if necessary.
 * @gt: the GT object
 *
 * Called after driver init/GSC load completes to restore GT frequencies if we
 * limited them for any WAs.
 */
int xe_gt_sanitize_freq(struct xe_gt *gt)
{
	int ret = 0;

	if ((!xe_uc_fw_is_available(&gt->uc.gsc.fw) ||
	     xe_uc_fw_is_loaded(&gt->uc.gsc.fw) ||
	     xe_uc_fw_is_in_error_state(&gt->uc.gsc.fw)) &&
	    XE_WA(gt, 22019338487))
		ret = xe_guc_pc_restore_stashed_freq(&gt->uc.guc.pc);

	return ret;
}

int xe_gt_resume(struct xe_gt *gt)
{
	unsigned int fw_ref;
	int err;

	xe_gt_dbg(gt, "resuming\n");
	fw_ref = xe_force_wake_get(gt_to_fw(gt), XE_FORCEWAKE_ALL);
	if (!xe_force_wake_ref_has_domain(fw_ref, XE_FORCEWAKE_ALL))
		goto err_msg;

	err = do_gt_restart(gt);
	if (err)
		goto err_force_wake;

	xe_gt_idle_enable_pg(gt);

	xe_force_wake_put(gt_to_fw(gt), fw_ref);
	xe_gt_dbg(gt, "resumed\n");

	return 0;

err_msg:
	err = -ETIMEDOUT;
err_force_wake:
	xe_force_wake_put(gt_to_fw(gt), fw_ref);
	xe_gt_err(gt, "resume failed (%pe)\n", ERR_PTR(err));

	return err;
}

struct xe_hw_engine *xe_gt_hw_engine(struct xe_gt *gt,
				     enum xe_engine_class class,
				     u16 instance, bool logical)
{
	struct xe_hw_engine *hwe;
	enum xe_hw_engine_id id;

	for_each_hw_engine(hwe, gt, id)
		if (hwe->class == class &&
		    ((!logical && hwe->instance == instance) ||
		    (logical && hwe->logical_instance == instance)))
			return hwe;

	return NULL;
}

struct xe_hw_engine *xe_gt_any_hw_engine_by_reset_domain(struct xe_gt *gt,
							 enum xe_engine_class class)
{
	struct xe_hw_engine *hwe;
	enum xe_hw_engine_id id;

	for_each_hw_engine(hwe, gt, id) {
		switch (class) {
		case XE_ENGINE_CLASS_RENDER:
		case XE_ENGINE_CLASS_COMPUTE:
			if (hwe->class == XE_ENGINE_CLASS_RENDER ||
			    hwe->class == XE_ENGINE_CLASS_COMPUTE)
				return hwe;
			break;
		default:
			if (hwe->class == class)
				return hwe;
		}
	}

	return NULL;
}

struct xe_hw_engine *xe_gt_any_hw_engine(struct xe_gt *gt)
{
	struct xe_hw_engine *hwe;
	enum xe_hw_engine_id id;

	for_each_hw_engine(hwe, gt, id)
		return hwe;

	return NULL;
}

/**
 * xe_gt_declare_wedged() - Declare GT wedged
 * @gt: the GT object
 *
 * Wedge the GT which stops all submission, saves desired debug state, and
 * cleans up anything which could timeout.
 */
void xe_gt_declare_wedged(struct xe_gt *gt)
{
	xe_gt_assert(gt, gt_to_xe(gt)->wedged.mode);

	xe_uc_declare_wedged(&gt->uc);
	xe_gt_tlb_invalidation_reset(gt);
}<|MERGE_RESOLUTION|>--- conflicted
+++ resolved
@@ -418,8 +418,6 @@
 
 	xe_mocs_init_early(gt);
 
-<<<<<<< HEAD
-=======
 	/*
 	 * Only after this point can GT-specific MMIO operations
 	 * (including things like communication with the GuC)
@@ -439,7 +437,6 @@
 	xe_pat_init(gt);
 	xe_force_wake_put(gt_to_fw(gt), fw_ref);
 
->>>>>>> 711fa266
 	return 0;
 }
 
@@ -633,11 +630,7 @@
 	if (err)
 		return err;
 
-<<<<<<< HEAD
-	err = gt_fw_domain_init(gt);
-=======
 	err = gt_init_with_gt_forcewake(gt);
->>>>>>> 711fa266
 	if (err)
 		return err;
 
