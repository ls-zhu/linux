--- conflicted
+++ resolved
@@ -2,7 +2,7 @@
 /*
  * Copyright (C) 2005-2014, 2018-2021 Intel Corporation
  * Copyright (C) 2016-2017 Intel Deutschland GmbH
- * Copyright (C) 2018-2024 Intel Corporation
+ * Copyright (C) 2018-2025 Intel Corporation
  */
 #ifndef __IWL_CONFIG_H__
 #define __IWL_CONFIG_H__
@@ -464,15 +464,6 @@
 #define IWL_CFG_RF_ID_HR		0x7
 #define IWL_CFG_RF_ID_HR1		0x4
 
-<<<<<<< HEAD
-#define IWL_CFG_NO_160			0x1
-#define IWL_CFG_160			0x0
-
-#define IWL_CFG_NO_320			0x1
-#define IWL_CFG_320			0x0
-
-=======
->>>>>>> 379f7682
 #define IWL_CFG_CORES_BT		0x0
 #define IWL_CFG_CORES_BT_GNSS		0x5
 
@@ -483,7 +474,7 @@
 #define IWL_CFG_IS_JACKET		0x1
 
 #define IWL_SUBDEVICE_RF_ID(subdevice)	((u16)((subdevice) & 0x00F0) >> 4)
-#define IWL_SUBDEVICE_NO_160(subdevice)	((u16)((subdevice) & 0x0200) >> 9)
+#define IWL_SUBDEVICE_BW_LIM(subdevice)	((u16)((subdevice) & 0x0200) >> 9)
 #define IWL_SUBDEVICE_CORES(subdevice)	((u16)((subdevice) & 0x1C00) >> 10)
 
 struct iwl_dev_info {
@@ -491,19 +482,6 @@
 	const char *name;
 	u16 device;
 	u16 subdevice;
-<<<<<<< HEAD
-	u16 mac_type;
-	u16 rf_type;
-	u8 mac_step;
-	u8 rf_step;
-	u8 rf_id;
-	u8 no_160;
-	u8 cores;
-	u8 cdb;
-	u8 jacket;
-	const struct iwl_cfg *cfg;
-	const char *name;
-=======
 	u32 subdevice_m_l:4,
 	    subdevice_m_h:4,
 	    match_rf_type:1,
@@ -516,21 +494,14 @@
 	    rf_id:4,
 	    match_cdb:1,
 	    cdb:1;
->>>>>>> 379f7682
 };
 
 #if IS_ENABLED(CONFIG_IWLWIFI_KUNIT_TESTS)
 extern const struct iwl_dev_info iwl_dev_info_table[];
 extern const unsigned int iwl_dev_info_table_size;
 const struct iwl_dev_info *
-<<<<<<< HEAD
-iwl_pci_find_dev_info(u16 device, u16 subsystem_device,
-		      u16 mac_type, u8 mac_step, u16 rf_type, u8 cdb,
-		      u8 jacket, u8 rf_id, u8 no_160, u8 cores, u8 rf_step);
-=======
 iwl_pci_find_dev_info(u16 device, u16 subsystem_device, u16 rf_type, u8 cdb,
 		      u8 rf_id, u8 bw_limit, u8 rf_step);
->>>>>>> 379f7682
 extern const struct pci_device_id iwl_hw_card_ids[];
 #endif
 
@@ -665,14 +636,6 @@
 extern const char iwl_ax210_name[];
 extern const char iwl_ax211_name[];
 extern const char iwl_ax411_name[];
-<<<<<<< HEAD
-extern const char iwl_fm_name[];
-extern const char iwl_wh_name[];
-extern const char iwl_gl_name[];
-extern const char iwl_mtp_name[];
-extern const char iwl_dr_name[];
-extern const char iwl_br_name[];
-=======
 extern const char iwl_killer_be1750s_name[];
 extern const char iwl_killer_be1750i_name[];
 extern const char iwl_killer_be1750w_name[];
@@ -692,7 +655,6 @@
 extern const char iwl_bn201_name[];
 extern const char iwl_be221_name[];
 extern const char iwl_be223_name[];
->>>>>>> 379f7682
 #if IS_ENABLED(CONFIG_IWLDVM)
 extern const struct iwl_rf_cfg iwl5300_agn_cfg;
 extern const struct iwl_rf_cfg iwl5350_agn_cfg;
