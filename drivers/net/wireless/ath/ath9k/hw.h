--- conflicted
+++ resolved
@@ -870,14 +870,11 @@
 	return &ah->ops;
 }
 
-<<<<<<< HEAD
-=======
 static inline u8 get_streams(int mask)
 {
 	return !!(mask & BIT(0)) + !!(mask & BIT(1)) + !!(mask & BIT(2));
 }
 
->>>>>>> 3d986b25
 /* Initialization, Detach, Reset */
 const char *ath9k_hw_probe(u16 vendorid, u16 devid);
 void ath9k_hw_deinit(struct ath_hw *ah);
