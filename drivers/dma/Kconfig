#
# DMA engine configuration
#

menuconfig DMADEVICES
	bool "DMA Engine support"
	depends on HAS_DMA
	help
	  DMA engines can do asynchronous data transfers without
	  involving the host CPU.  Currently, this framework can be
	  used to offload memory copies in the network stack and
	  RAID operations in the MD driver.  This menu only presents
	  DMA Device drivers supported by the configured arch, it may
	  be empty in some cases.

if DMADEVICES

comment "DMA Devices"

config ASYNC_TX_DISABLE_CHANNEL_SWITCH
	bool

config INTEL_IOATDMA
	tristate "Intel I/OAT DMA support"
	depends on PCI && X86
	select DMA_ENGINE
	select DCA
	select ASYNC_TX_DISABLE_CHANNEL_SWITCH
<<<<<<< HEAD
=======
	select ASYNC_TX_DISABLE_PQ_VAL_DMA
	select ASYNC_TX_DISABLE_XOR_VAL_DMA
>>>>>>> 22763c5c
	help
	  Enable support for the Intel(R) I/OAT DMA engine present
	  in recent Intel Xeon chipsets.

	  Say Y here if you have such a chipset.

	  If unsure, say N.

config INTEL_IOP_ADMA
	tristate "Intel IOP ADMA support"
	depends on ARCH_IOP32X || ARCH_IOP33X || ARCH_IOP13XX
	select DMA_ENGINE
	help
	  Enable support for the Intel(R) IOP Series RAID engines.

config DW_DMAC
	tristate "Synopsys DesignWare AHB DMA support"
	depends on AVR32
	select DMA_ENGINE
	default y if CPU_AT32AP7000
	help
	  Support the Synopsys DesignWare AHB DMA controller.  This
	  can be integrated in chips such as the Atmel AT32ap7000.

config AT_HDMAC
	tristate "Atmel AHB DMA support"
	depends on ARCH_AT91SAM9RL
	select DMA_ENGINE
	help
	  Support the Atmel AHB DMA controller.  This can be integrated in
	  chips such as the Atmel AT91SAM9RL.

config FSL_DMA
	tristate "Freescale Elo and Elo Plus DMA support"
	depends on FSL_SOC
	select DMA_ENGINE
	---help---
	  Enable support for the Freescale Elo and Elo Plus DMA controllers.
	  The Elo is the DMA controller on some 82xx and 83xx parts, and the
	  Elo Plus is the DMA controller on 85xx and 86xx parts.

config MV_XOR
	bool "Marvell XOR engine support"
	depends on PLAT_ORION
	select DMA_ENGINE
	---help---
	  Enable support for the Marvell XOR engine.

config MX3_IPU
	bool "MX3x Image Processing Unit support"
	depends on ARCH_MX3
	select DMA_ENGINE
	default y
	help
	  If you plan to use the Image Processing unit in the i.MX3x, say
	  Y here. If unsure, select Y.

config MX3_IPU_IRQS
	int "Number of dynamically mapped interrupts for IPU"
	depends on MX3_IPU
	range 2 137
	default 4
	help
	  Out of 137 interrupt sources on i.MX31 IPU only very few are used.
	  To avoid bloating the irq_desc[] array we allocate a sufficient
	  number of IRQ slots and map them dynamically to specific sources.

config TXX9_DMAC
	tristate "Toshiba TXx9 SoC DMA support"
	depends on MACH_TX49XX || MACH_TX39XX
	select DMA_ENGINE
	help
	  Support the TXx9 SoC internal DMA controller.  This can be
	  integrated in chips such as the Toshiba TX4927/38/39.

config SH_DMAE
	tristate "Renesas SuperH DMAC support"
	depends on SUPERH && SH_DMA
	depends on !SH_DMA_API
	select DMA_ENGINE
	help
	  Enable support for the Renesas SuperH DMA controllers.

config DMA_ENGINE
	bool

comment "DMA Clients"
	depends on DMA_ENGINE

config NET_DMA
	bool "Network: TCP receive copy offload"
	depends on DMA_ENGINE && NET
	default (INTEL_IOATDMA || FSL_DMA)
	help
	  This enables the use of DMA engines in the network stack to
	  offload receive copy-to-user operations, freeing CPU cycles.

	  Say Y here if you enabled INTEL_IOATDMA or FSL_DMA, otherwise
	  say N.

config ASYNC_TX_DMA
	bool "Async_tx: Offload support for the async_tx api"
	depends on DMA_ENGINE
	help
	  This allows the async_tx api to take advantage of offload engines for
	  memcpy, memset, xor, and raid6 p+q operations.  If your platform has
	  a dma engine that can perform raid operations and you have enabled
	  MD_RAID456 say Y.

	  If unsure, say N.

config DMATEST
	tristate "DMA Test client"
	depends on DMA_ENGINE
	help
	  Simple DMA test client. Say N unless you're debugging a
	  DMA Device driver.

endif<|MERGE_RESOLUTION|>--- conflicted
+++ resolved
@@ -26,11 +26,8 @@
 	select DMA_ENGINE
 	select DCA
 	select ASYNC_TX_DISABLE_CHANNEL_SWITCH
-<<<<<<< HEAD
-=======
 	select ASYNC_TX_DISABLE_PQ_VAL_DMA
 	select ASYNC_TX_DISABLE_XOR_VAL_DMA
->>>>>>> 22763c5c
 	help
 	  Enable support for the Intel(R) I/OAT DMA engine present
 	  in recent Intel Xeon chipsets.
