--- conflicted
+++ resolved
@@ -181,12 +181,6 @@
 		/* Invalid zone condition */
 		return BLK_STS_IOERR;
 	}
-<<<<<<< HEAD
-
-	trace_nullb_zone_op(cmd, zno, zone->cond);
-	return BLK_STS_OK;
-=======
->>>>>>> 358c7c61
 }
 
 static blk_status_t null_zone_mgmt(struct nullb_cmd *cmd, enum req_opf op,
