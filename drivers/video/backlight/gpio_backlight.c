--- conflicted
+++ resolved
@@ -35,11 +35,7 @@
 {
 	struct gpio_backlight *gbl = bl_get_data(bl);
 
-<<<<<<< HEAD
-	return !gbl->dev || gbl->dev == info->device;
-=======
 	return !gbl->dev || gbl->dev == display_dev;
->>>>>>> 0c383648
 }
 
 static const struct backlight_ops gpio_backlight_ops = {
