--- conflicted
+++ resolved
@@ -63,30 +63,6 @@
 	spin_unlock_irqrestore(&queue->lock, flags);
 }
 
-<<<<<<< HEAD
-=======
-long scaled_ppm_to_ppb(long ppm)
-{
-	/*
-	 * The 'freq' field in the 'struct timex' is in parts per
-	 * million, but with a 16 bit binary fractional field.
-	 *
-	 * We want to calculate
-	 *
-	 *    ppb = scaled_ppm * 1000 / 2^16
-	 *
-	 * which simplifies to
-	 *
-	 *    ppb = scaled_ppm * 125 / 2^13
-	 */
-	s64 ppb = 1 + ppm;
-	ppb *= 125;
-	ppb >>= 13;
-	return (long) ppb;
-}
-EXPORT_SYMBOL(scaled_ppm_to_ppb);
-
->>>>>>> 9ed13a17
 /* posix clock implementation */
 
 static int ptp_clock_getres(struct posix_clock *pc, struct timespec64 *tp)
