/*
 * Atmel maXTouch Touchscreen driver
 *
 * Copyright (C) 2010 Samsung Electronics Co.Ltd
 * Copyright (C) 2011-2014 Atmel Corporation
 * Copyright (C) 2012 Google, Inc.
 * Copyright (C) 2016 Zodiac Inflight Innovations
 *
 * Author: Joonyoung Shim <jy0922.shim@samsung.com>
 *
 * This program is free software; you can redistribute  it and/or modify it
 * under  the terms of  the GNU General  Public License as published by the
 * Free Software Foundation;  either version 2 of the  License, or (at your
 * option) any later version.
 *
 */

#include <linux/acpi.h>
#include <linux/dmi.h>
#include <linux/module.h>
#include <linux/init.h>
#include <linux/completion.h>
#include <linux/delay.h>
#include <linux/firmware.h>
#include <linux/i2c.h>
#include <linux/input/mt.h>
#include <linux/interrupt.h>
#include <linux/of.h>
#include <linux/property.h>
#include <linux/slab.h>
#include <linux/gpio/consumer.h>
#include <linux/property.h>
#include <asm/unaligned.h>
#include <media/v4l2-device.h>
#include <media/v4l2-ioctl.h>
#include <media/videobuf2-v4l2.h>
#include <media/videobuf2-vmalloc.h>

/* Firmware files */
#define MXT_FW_NAME		"maxtouch.fw"
#define MXT_CFG_NAME		"maxtouch.cfg"
#define MXT_CFG_MAGIC		"OBP_RAW V1"

/* Registers */
#define MXT_OBJECT_START	0x07
#define MXT_OBJECT_SIZE		6
#define MXT_INFO_CHECKSUM_SIZE	3
#define MXT_MAX_BLOCK_WRITE	256

/* Object types */
#define MXT_DEBUG_DIAGNOSTIC_T37	37
#define MXT_GEN_MESSAGE_T5		5
#define MXT_GEN_COMMAND_T6		6
#define MXT_GEN_POWER_T7		7
#define MXT_GEN_ACQUIRE_T8		8
#define MXT_GEN_DATASOURCE_T53		53
#define MXT_TOUCH_MULTI_T9		9
#define MXT_TOUCH_KEYARRAY_T15		15
#define MXT_TOUCH_PROXIMITY_T23		23
#define MXT_TOUCH_PROXKEY_T52		52
#define MXT_PROCI_GRIPFACE_T20		20
#define MXT_PROCG_NOISE_T22		22
#define MXT_PROCI_ONETOUCH_T24		24
#define MXT_PROCI_TWOTOUCH_T27		27
#define MXT_PROCI_GRIP_T40		40
#define MXT_PROCI_PALM_T41		41
#define MXT_PROCI_TOUCHSUPPRESSION_T42	42
#define MXT_PROCI_STYLUS_T47		47
#define MXT_PROCG_NOISESUPPRESSION_T48	48
#define MXT_SPT_COMMSCONFIG_T18		18
#define MXT_SPT_GPIOPWM_T19		19
#define MXT_SPT_SELFTEST_T25		25
#define MXT_SPT_CTECONFIG_T28		28
#define MXT_SPT_USERDATA_T38		38
#define MXT_SPT_DIGITIZER_T43		43
#define MXT_SPT_MESSAGECOUNT_T44	44
#define MXT_SPT_CTECONFIG_T46		46
#define MXT_TOUCH_MULTITOUCHSCREEN_T100 100

/* MXT_GEN_MESSAGE_T5 object */
#define MXT_RPTID_NOMSG		0xff

/* MXT_GEN_COMMAND_T6 field */
#define MXT_COMMAND_RESET	0
#define MXT_COMMAND_BACKUPNV	1
#define MXT_COMMAND_CALIBRATE	2
#define MXT_COMMAND_REPORTALL	3
#define MXT_COMMAND_DIAGNOSTIC	5

/* Define for T6 status byte */
#define MXT_T6_STATUS_RESET	(1 << 7)
#define MXT_T6_STATUS_OFL	(1 << 6)
#define MXT_T6_STATUS_SIGERR	(1 << 5)
#define MXT_T6_STATUS_CAL	(1 << 4)
#define MXT_T6_STATUS_CFGERR	(1 << 3)
#define MXT_T6_STATUS_COMSERR	(1 << 2)

/* MXT_GEN_POWER_T7 field */
struct t7_config {
	u8 idle;
	u8 active;
} __packed;

#define MXT_POWER_CFG_RUN		0
#define MXT_POWER_CFG_DEEPSLEEP		1

/* MXT_TOUCH_MULTI_T9 field */
#define MXT_T9_CTRL		0
#define MXT_T9_XSIZE		3
#define MXT_T9_YSIZE		4
#define MXT_T9_ORIENT		9
#define MXT_T9_RANGE		18

/* MXT_TOUCH_MULTI_T9 status */
#define MXT_T9_UNGRIP		(1 << 0)
#define MXT_T9_SUPPRESS		(1 << 1)
#define MXT_T9_AMP		(1 << 2)
#define MXT_T9_VECTOR		(1 << 3)
#define MXT_T9_MOVE		(1 << 4)
#define MXT_T9_RELEASE		(1 << 5)
#define MXT_T9_PRESS		(1 << 6)
#define MXT_T9_DETECT		(1 << 7)

struct t9_range {
	__le16 x;
	__le16 y;
} __packed;

/* MXT_TOUCH_MULTI_T9 orient */
#define MXT_T9_ORIENT_SWITCH	(1 << 0)
#define MXT_T9_ORIENT_INVERTX	(1 << 1)
#define MXT_T9_ORIENT_INVERTY	(1 << 2)

/* MXT_SPT_COMMSCONFIG_T18 */
#define MXT_COMMS_CTRL		0
#define MXT_COMMS_CMD		1

/* MXT_DEBUG_DIAGNOSTIC_T37 */
#define MXT_DIAGNOSTIC_PAGEUP	0x01
#define MXT_DIAGNOSTIC_DELTAS	0x10
#define MXT_DIAGNOSTIC_REFS	0x11
#define MXT_DIAGNOSTIC_SIZE	128

#define MXT_FAMILY_1386			160
#define MXT1386_COLUMNS			3
#define MXT1386_PAGES_PER_COLUMN	8

struct t37_debug {
#ifdef CONFIG_TOUCHSCREEN_ATMEL_MXT_T37
	u8 mode;
	u8 page;
	u8 data[MXT_DIAGNOSTIC_SIZE];
#endif
};

/* Define for MXT_GEN_COMMAND_T6 */
#define MXT_BOOT_VALUE		0xa5
#define MXT_RESET_VALUE		0x01
#define MXT_BACKUP_VALUE	0x55

/* T100 Multiple Touch Touchscreen */
#define MXT_T100_CTRL		0
#define MXT_T100_CFG1		1
#define MXT_T100_TCHAUX		3
#define MXT_T100_XSIZE		9
#define MXT_T100_XRANGE		13
#define MXT_T100_YSIZE		20
#define MXT_T100_YRANGE		24

#define MXT_T100_CFG_SWITCHXY	BIT(5)
#define MXT_T100_CFG_INVERTY	BIT(6)
#define MXT_T100_CFG_INVERTX	BIT(7)

#define MXT_T100_TCHAUX_VECT	BIT(0)
#define MXT_T100_TCHAUX_AMPL	BIT(1)
#define MXT_T100_TCHAUX_AREA	BIT(2)

#define MXT_T100_DETECT		BIT(7)
#define MXT_T100_TYPE_MASK	0x70

enum t100_type {
	MXT_T100_TYPE_FINGER		= 1,
	MXT_T100_TYPE_PASSIVE_STYLUS	= 2,
	MXT_T100_TYPE_HOVERING_FINGER	= 4,
	MXT_T100_TYPE_GLOVE		= 5,
	MXT_T100_TYPE_LARGE_TOUCH	= 6,
};

#define MXT_DISTANCE_ACTIVE_TOUCH	0
#define MXT_DISTANCE_HOVERING		1

#define MXT_TOUCH_MAJOR_DEFAULT		1
#define MXT_PRESSURE_DEFAULT		1

/* Delay times */
#define MXT_BACKUP_TIME		50	/* msec */
#define MXT_RESET_GPIO_TIME	20	/* msec */
#define MXT_RESET_INVALID_CHG	100	/* msec */
#define MXT_RESET_TIME		200	/* msec */
#define MXT_RESET_TIMEOUT	3000	/* msec */
#define MXT_CRC_TIMEOUT		1000	/* msec */
#define MXT_FW_RESET_TIME	3000	/* msec */
#define MXT_FW_CHG_TIMEOUT	300	/* msec */

/* Command to unlock bootloader */
#define MXT_UNLOCK_CMD_MSB	0xaa
#define MXT_UNLOCK_CMD_LSB	0xdc

/* Bootloader mode status */
#define MXT_WAITING_BOOTLOAD_CMD	0xc0	/* valid 7 6 bit only */
#define MXT_WAITING_FRAME_DATA	0x80	/* valid 7 6 bit only */
#define MXT_FRAME_CRC_CHECK	0x02
#define MXT_FRAME_CRC_FAIL	0x03
#define MXT_FRAME_CRC_PASS	0x04
#define MXT_APP_CRC_FAIL	0x40	/* valid 7 8 bit only */
#define MXT_BOOT_STATUS_MASK	0x3f
#define MXT_BOOT_EXTENDED_ID	(1 << 5)
#define MXT_BOOT_ID_MASK	0x1f

/* Touchscreen absolute values */
#define MXT_MAX_AREA		0xff

#define MXT_PIXELS_PER_MM	20

struct mxt_info {
	u8 family_id;
	u8 variant_id;
	u8 version;
	u8 build;
	u8 matrix_xsize;
	u8 matrix_ysize;
	u8 object_num;
};

struct mxt_object {
	u8 type;
	u16 start_address;
	u8 size_minus_one;
	u8 instances_minus_one;
	u8 num_report_ids;
} __packed;

struct mxt_dbg {
	u16 t37_address;
	u16 diag_cmd_address;
	struct t37_debug *t37_buf;
	unsigned int t37_pages;
	unsigned int t37_nodes;

	struct v4l2_device v4l2;
	struct v4l2_pix_format format;
	struct video_device vdev;
	struct vb2_queue queue;
	struct mutex lock;
	int input;
};

enum v4l_dbg_inputs {
	MXT_V4L_INPUT_DELTAS,
	MXT_V4L_INPUT_REFS,
	MXT_V4L_INPUT_MAX,
};

static const struct v4l2_file_operations mxt_video_fops = {
	.owner = THIS_MODULE,
	.open = v4l2_fh_open,
	.release = vb2_fop_release,
	.unlocked_ioctl = video_ioctl2,
	.read = vb2_fop_read,
	.mmap = vb2_fop_mmap,
	.poll = vb2_fop_poll,
};

enum mxt_suspend_mode {
	MXT_SUSPEND_DEEP_SLEEP	= 0,
	MXT_SUSPEND_T9_CTRL	= 1,
};

/* Each client has this additional data */
struct mxt_data {
	struct i2c_client *client;
	struct input_dev *input_dev;
	char phys[64];		/* device physical location */
	struct mxt_object *object_table;
	struct mxt_info *info;
	void *raw_info_block;
	unsigned int irq;
	unsigned int max_x;
	unsigned int max_y;
	bool invertx;
	bool inverty;
	bool xy_switch;
	u8 xsize;
	u8 ysize;
	bool in_bootloader;
	u16 mem_size;
	u8 t100_aux_ampl;
	u8 t100_aux_area;
	u8 t100_aux_vect;
	u8 max_reportid;
	u32 config_crc;
	u32 info_crc;
	u8 bootloader_addr;
	u8 *msg_buf;
	u8 t6_status;
	bool update_input;
	u8 last_message_count;
	u8 num_touchids;
	u8 multitouch;
	struct t7_config t7_cfg;
	struct mxt_dbg dbg;
	struct gpio_desc *reset_gpio;

	/* Cached parameters from object table */
	u16 T5_address;
	u8 T5_msg_size;
	u8 T6_reportid;
	u16 T6_address;
	u16 T7_address;
	u8 T9_reportid_min;
	u8 T9_reportid_max;
	u8 T19_reportid;
	u16 T44_address;
	u8 T100_reportid_min;
	u8 T100_reportid_max;

	/* for fw update in bootloader */
	struct completion bl_completion;

	/* for reset handling */
	struct completion reset_completion;

	/* for config update handling */
	struct completion crc_completion;

	u32 *t19_keymap;
	unsigned int t19_num_keys;

	enum mxt_suspend_mode suspend_mode;
};

struct mxt_vb2_buffer {
	struct vb2_buffer	vb;
	struct list_head	list;
};

static size_t mxt_obj_size(const struct mxt_object *obj)
{
	return obj->size_minus_one + 1;
}

static size_t mxt_obj_instances(const struct mxt_object *obj)
{
	return obj->instances_minus_one + 1;
}

static bool mxt_object_readable(unsigned int type)
{
	switch (type) {
	case MXT_GEN_COMMAND_T6:
	case MXT_GEN_POWER_T7:
	case MXT_GEN_ACQUIRE_T8:
	case MXT_GEN_DATASOURCE_T53:
	case MXT_TOUCH_MULTI_T9:
	case MXT_TOUCH_KEYARRAY_T15:
	case MXT_TOUCH_PROXIMITY_T23:
	case MXT_TOUCH_PROXKEY_T52:
	case MXT_TOUCH_MULTITOUCHSCREEN_T100:
	case MXT_PROCI_GRIPFACE_T20:
	case MXT_PROCG_NOISE_T22:
	case MXT_PROCI_ONETOUCH_T24:
	case MXT_PROCI_TWOTOUCH_T27:
	case MXT_PROCI_GRIP_T40:
	case MXT_PROCI_PALM_T41:
	case MXT_PROCI_TOUCHSUPPRESSION_T42:
	case MXT_PROCI_STYLUS_T47:
	case MXT_PROCG_NOISESUPPRESSION_T48:
	case MXT_SPT_COMMSCONFIG_T18:
	case MXT_SPT_GPIOPWM_T19:
	case MXT_SPT_SELFTEST_T25:
	case MXT_SPT_CTECONFIG_T28:
	case MXT_SPT_USERDATA_T38:
	case MXT_SPT_DIGITIZER_T43:
	case MXT_SPT_CTECONFIG_T46:
		return true;
	default:
		return false;
	}
}

static void mxt_dump_message(struct mxt_data *data, u8 *message)
{
	dev_dbg(&data->client->dev, "message: %*ph\n",
		data->T5_msg_size, message);
}

static int mxt_wait_for_completion(struct mxt_data *data,
				   struct completion *comp,
				   unsigned int timeout_ms)
{
	struct device *dev = &data->client->dev;
	unsigned long timeout = msecs_to_jiffies(timeout_ms);
	long ret;

	ret = wait_for_completion_interruptible_timeout(comp, timeout);
	if (ret < 0) {
		return ret;
	} else if (ret == 0) {
		dev_err(dev, "Wait for completion timed out.\n");
		return -ETIMEDOUT;
	}
	return 0;
}

static int mxt_bootloader_read(struct mxt_data *data,
			       u8 *val, unsigned int count)
{
	int ret;
	struct i2c_msg msg;

	msg.addr = data->bootloader_addr;
	msg.flags = data->client->flags & I2C_M_TEN;
	msg.flags |= I2C_M_RD;
	msg.len = count;
	msg.buf = val;

	ret = i2c_transfer(data->client->adapter, &msg, 1);
	if (ret == 1) {
		ret = 0;
	} else {
		ret = ret < 0 ? ret : -EIO;
		dev_err(&data->client->dev, "%s: i2c recv failed (%d)\n",
			__func__, ret);
	}

	return ret;
}

static int mxt_bootloader_write(struct mxt_data *data,
				const u8 * const val, unsigned int count)
{
	int ret;
	struct i2c_msg msg;

	msg.addr = data->bootloader_addr;
	msg.flags = data->client->flags & I2C_M_TEN;
	msg.len = count;
	msg.buf = (u8 *)val;

	ret = i2c_transfer(data->client->adapter, &msg, 1);
	if (ret == 1) {
		ret = 0;
	} else {
		ret = ret < 0 ? ret : -EIO;
		dev_err(&data->client->dev, "%s: i2c send failed (%d)\n",
			__func__, ret);
	}

	return ret;
}

static int mxt_lookup_bootloader_address(struct mxt_data *data, bool retry)
{
	u8 appmode = data->client->addr;
	u8 bootloader;
	u8 family_id = data->info ? data->info->family_id : 0;

	switch (appmode) {
	case 0x4a:
	case 0x4b:
		/* Chips after 1664S use different scheme */
		if (retry || family_id >= 0xa2) {
			bootloader = appmode - 0x24;
			break;
		}
		/* Fall through for normal case */
	case 0x4c:
	case 0x4d:
	case 0x5a:
	case 0x5b:
		bootloader = appmode - 0x26;
		break;

	default:
		dev_err(&data->client->dev,
			"Appmode i2c address 0x%02x not found\n",
			appmode);
		return -EINVAL;
	}

	data->bootloader_addr = bootloader;
	return 0;
}

static int mxt_probe_bootloader(struct mxt_data *data, bool alt_address)
{
	struct device *dev = &data->client->dev;
	int error;
	u8 val;
	bool crc_failure;

	error = mxt_lookup_bootloader_address(data, alt_address);
	if (error)
		return error;

	error = mxt_bootloader_read(data, &val, 1);
	if (error)
		return error;

	/* Check app crc fail mode */
	crc_failure = (val & ~MXT_BOOT_STATUS_MASK) == MXT_APP_CRC_FAIL;

	dev_err(dev, "Detected bootloader, status:%02X%s\n",
			val, crc_failure ? ", APP_CRC_FAIL" : "");

	return 0;
}

static u8 mxt_get_bootloader_version(struct mxt_data *data, u8 val)
{
	struct device *dev = &data->client->dev;
	u8 buf[3];

	if (val & MXT_BOOT_EXTENDED_ID) {
		if (mxt_bootloader_read(data, &buf[0], 3) != 0) {
			dev_err(dev, "%s: i2c failure\n", __func__);
			return val;
		}

		dev_dbg(dev, "Bootloader ID:%d Version:%d\n", buf[1], buf[2]);

		return buf[0];
	} else {
		dev_dbg(dev, "Bootloader ID:%d\n", val & MXT_BOOT_ID_MASK);

		return val;
	}
}

static int mxt_check_bootloader(struct mxt_data *data, unsigned int state,
				bool wait)
{
	struct device *dev = &data->client->dev;
	u8 val;
	int ret;

recheck:
	if (wait) {
		/*
		 * In application update mode, the interrupt
		 * line signals state transitions. We must wait for the
		 * CHG assertion before reading the status byte.
		 * Once the status byte has been read, the line is deasserted.
		 */
		ret = mxt_wait_for_completion(data, &data->bl_completion,
					      MXT_FW_CHG_TIMEOUT);
		if (ret) {
			/*
			 * TODO: handle -ERESTARTSYS better by terminating
			 * fw update process before returning to userspace
			 * by writing length 0x000 to device (iff we are in
			 * WAITING_FRAME_DATA state).
			 */
			dev_err(dev, "Update wait error %d\n", ret);
			return ret;
		}
	}

	ret = mxt_bootloader_read(data, &val, 1);
	if (ret)
		return ret;

	if (state == MXT_WAITING_BOOTLOAD_CMD)
		val = mxt_get_bootloader_version(data, val);

	switch (state) {
	case MXT_WAITING_BOOTLOAD_CMD:
	case MXT_WAITING_FRAME_DATA:
	case MXT_APP_CRC_FAIL:
		val &= ~MXT_BOOT_STATUS_MASK;
		break;
	case MXT_FRAME_CRC_PASS:
		if (val == MXT_FRAME_CRC_CHECK) {
			goto recheck;
		} else if (val == MXT_FRAME_CRC_FAIL) {
			dev_err(dev, "Bootloader CRC fail\n");
			return -EINVAL;
		}
		break;
	default:
		return -EINVAL;
	}

	if (val != state) {
		dev_err(dev, "Invalid bootloader state %02X != %02X\n",
			val, state);
		return -EINVAL;
	}

	return 0;
}

static int mxt_send_bootloader_cmd(struct mxt_data *data, bool unlock)
{
	int ret;
	u8 buf[2];

	if (unlock) {
		buf[0] = MXT_UNLOCK_CMD_LSB;
		buf[1] = MXT_UNLOCK_CMD_MSB;
	} else {
		buf[0] = 0x01;
		buf[1] = 0x01;
	}

	ret = mxt_bootloader_write(data, buf, 2);
	if (ret)
		return ret;

	return 0;
}

static int __mxt_read_reg(struct i2c_client *client,
			       u16 reg, u16 len, void *val)
{
	struct i2c_msg xfer[2];
	u8 buf[2];
	int ret;

	buf[0] = reg & 0xff;
	buf[1] = (reg >> 8) & 0xff;

	/* Write register */
	xfer[0].addr = client->addr;
	xfer[0].flags = 0;
	xfer[0].len = 2;
	xfer[0].buf = buf;

	/* Read data */
	xfer[1].addr = client->addr;
	xfer[1].flags = I2C_M_RD;
	xfer[1].len = len;
	xfer[1].buf = val;

	ret = i2c_transfer(client->adapter, xfer, 2);
	if (ret == 2) {
		ret = 0;
	} else {
		if (ret >= 0)
			ret = -EIO;
		dev_err(&client->dev, "%s: i2c transfer failed (%d)\n",
			__func__, ret);
	}

	return ret;
}

static int __mxt_write_reg(struct i2c_client *client, u16 reg, u16 len,
			   const void *val)
{
	u8 *buf;
	size_t count;
	int ret;

	count = len + 2;
	buf = kmalloc(count, GFP_KERNEL);
	if (!buf)
		return -ENOMEM;

	buf[0] = reg & 0xff;
	buf[1] = (reg >> 8) & 0xff;
	memcpy(&buf[2], val, len);

	ret = i2c_master_send(client, buf, count);
	if (ret == count) {
		ret = 0;
	} else {
		if (ret >= 0)
			ret = -EIO;
		dev_err(&client->dev, "%s: i2c send failed (%d)\n",
			__func__, ret);
	}

	kfree(buf);
	return ret;
}

static int mxt_write_reg(struct i2c_client *client, u16 reg, u8 val)
{
	return __mxt_write_reg(client, reg, 1, &val);
}

static struct mxt_object *
mxt_get_object(struct mxt_data *data, u8 type)
{
	struct mxt_object *object;
	int i;

	for (i = 0; i < data->info->object_num; i++) {
		object = data->object_table + i;
		if (object->type == type)
			return object;
	}

	dev_warn(&data->client->dev, "Invalid object type T%u\n", type);
	return NULL;
}

static void mxt_proc_t6_messages(struct mxt_data *data, u8 *msg)
{
	struct device *dev = &data->client->dev;
	u8 status = msg[1];
	u32 crc = msg[2] | (msg[3] << 8) | (msg[4] << 16);

	complete(&data->crc_completion);

	if (crc != data->config_crc) {
		data->config_crc = crc;
		dev_dbg(dev, "T6 Config Checksum: 0x%06X\n", crc);
	}

	/* Detect reset */
	if (status & MXT_T6_STATUS_RESET)
		complete(&data->reset_completion);

	/* Output debug if status has changed */
	if (status != data->t6_status)
		dev_dbg(dev, "T6 Status 0x%02X%s%s%s%s%s%s%s\n",
			status,
			status == 0 ? " OK" : "",
			status & MXT_T6_STATUS_RESET ? " RESET" : "",
			status & MXT_T6_STATUS_OFL ? " OFL" : "",
			status & MXT_T6_STATUS_SIGERR ? " SIGERR" : "",
			status & MXT_T6_STATUS_CAL ? " CAL" : "",
			status & MXT_T6_STATUS_CFGERR ? " CFGERR" : "",
			status & MXT_T6_STATUS_COMSERR ? " COMSERR" : "");

	/* Save current status */
	data->t6_status = status;
}

static int mxt_write_object(struct mxt_data *data,
				 u8 type, u8 offset, u8 val)
{
	struct mxt_object *object;
	u16 reg;

	object = mxt_get_object(data, type);
	if (!object || offset >= mxt_obj_size(object))
		return -EINVAL;

	reg = object->start_address;
	return mxt_write_reg(data->client, reg + offset, val);
}

static void mxt_input_button(struct mxt_data *data, u8 *message)
{
	struct input_dev *input = data->input_dev;
	int i;

	for (i = 0; i < data->t19_num_keys; i++) {
		if (data->t19_keymap[i] == KEY_RESERVED)
			continue;

		/* Active-low switch */
		input_report_key(input, data->t19_keymap[i],
				 !(message[1] & BIT(i)));
	}
}

static void mxt_input_sync(struct mxt_data *data)
{
	input_mt_report_pointer_emulation(data->input_dev,
					  data->t19_num_keys);
	input_sync(data->input_dev);
}

static void mxt_proc_t9_message(struct mxt_data *data, u8 *message)
{
	struct device *dev = &data->client->dev;
	struct input_dev *input_dev = data->input_dev;
	int id;
	u8 status;
	int x;
	int y;
	int area;
	int amplitude;

	id = message[0] - data->T9_reportid_min;
	status = message[1];
	x = (message[2] << 4) | ((message[4] >> 4) & 0xf);
	y = (message[3] << 4) | ((message[4] & 0xf));

	/* Handle 10/12 bit switching */
	if (data->max_x < 1024)
		x >>= 2;
	if (data->max_y < 1024)
		y >>= 2;

	area = message[5];
	amplitude = message[6];

	dev_dbg(dev,
		"[%u] %c%c%c%c%c%c%c%c x: %5u y: %5u area: %3u amp: %3u\n",
		id,
		(status & MXT_T9_DETECT) ? 'D' : '.',
		(status & MXT_T9_PRESS) ? 'P' : '.',
		(status & MXT_T9_RELEASE) ? 'R' : '.',
		(status & MXT_T9_MOVE) ? 'M' : '.',
		(status & MXT_T9_VECTOR) ? 'V' : '.',
		(status & MXT_T9_AMP) ? 'A' : '.',
		(status & MXT_T9_SUPPRESS) ? 'S' : '.',
		(status & MXT_T9_UNGRIP) ? 'U' : '.',
		x, y, area, amplitude);

	input_mt_slot(input_dev, id);

	if (status & MXT_T9_DETECT) {
		/*
		 * Multiple bits may be set if the host is slow to read
		 * the status messages, indicating all the events that
		 * have happened.
		 */
		if (status & MXT_T9_RELEASE) {
			input_mt_report_slot_state(input_dev,
						   MT_TOOL_FINGER, 0);
			mxt_input_sync(data);
		}

		/* Touch active */
		input_mt_report_slot_state(input_dev, MT_TOOL_FINGER, 1);
		input_report_abs(input_dev, ABS_MT_POSITION_X, x);
		input_report_abs(input_dev, ABS_MT_POSITION_Y, y);
		input_report_abs(input_dev, ABS_MT_PRESSURE, amplitude);
		input_report_abs(input_dev, ABS_MT_TOUCH_MAJOR, area);
	} else {
		/* Touch no longer active, close out slot */
		input_mt_report_slot_state(input_dev, MT_TOOL_FINGER, 0);
	}

	data->update_input = true;
}

static void mxt_proc_t100_message(struct mxt_data *data, u8 *message)
{
	struct device *dev = &data->client->dev;
	struct input_dev *input_dev = data->input_dev;
	int id;
	u8 status;
	u8 type = 0;
	u16 x;
	u16 y;
	int distance = 0;
	int tool = 0;
	u8 major = 0;
	u8 pressure = 0;
	u8 orientation = 0;

	id = message[0] - data->T100_reportid_min - 2;

	/* ignore SCRSTATUS events */
	if (id < 0)
		return;

	status = message[1];
	x = get_unaligned_le16(&message[2]);
	y = get_unaligned_le16(&message[4]);

	if (status & MXT_T100_DETECT) {
		type = (status & MXT_T100_TYPE_MASK) >> 4;

		switch (type) {
		case MXT_T100_TYPE_HOVERING_FINGER:
			tool = MT_TOOL_FINGER;
			distance = MXT_DISTANCE_HOVERING;

			if (data->t100_aux_vect)
				orientation = message[data->t100_aux_vect];

			break;

		case MXT_T100_TYPE_FINGER:
		case MXT_T100_TYPE_GLOVE:
			tool = MT_TOOL_FINGER;
			distance = MXT_DISTANCE_ACTIVE_TOUCH;

			if (data->t100_aux_area)
				major = message[data->t100_aux_area];

			if (data->t100_aux_ampl)
				pressure = message[data->t100_aux_ampl];

			if (data->t100_aux_vect)
				orientation = message[data->t100_aux_vect];

			break;

		case MXT_T100_TYPE_PASSIVE_STYLUS:
			tool = MT_TOOL_PEN;

			/*
			 * Passive stylus is reported with size zero so
			 * hardcode.
			 */
			major = MXT_TOUCH_MAJOR_DEFAULT;

			if (data->t100_aux_ampl)
				pressure = message[data->t100_aux_ampl];

			break;

		case MXT_T100_TYPE_LARGE_TOUCH:
			/* Ignore suppressed touch */
			break;

		default:
			dev_dbg(dev, "Unexpected T100 type\n");
			return;
		}
	}

	/*
	 * Values reported should be non-zero if tool is touching the
	 * device
	 */
	if (!pressure && type != MXT_T100_TYPE_HOVERING_FINGER)
		pressure = MXT_PRESSURE_DEFAULT;

	input_mt_slot(input_dev, id);

	if (status & MXT_T100_DETECT) {
		dev_dbg(dev, "[%u] type:%u x:%u y:%u a:%02X p:%02X v:%02X\n",
			id, type, x, y, major, pressure, orientation);

		input_mt_report_slot_state(input_dev, tool, 1);
		input_report_abs(input_dev, ABS_MT_POSITION_X, x);
		input_report_abs(input_dev, ABS_MT_POSITION_Y, y);
		input_report_abs(input_dev, ABS_MT_TOUCH_MAJOR, major);
		input_report_abs(input_dev, ABS_MT_PRESSURE, pressure);
		input_report_abs(input_dev, ABS_MT_DISTANCE, distance);
		input_report_abs(input_dev, ABS_MT_ORIENTATION, orientation);
	} else {
		dev_dbg(dev, "[%u] release\n", id);

		/* close out slot */
		input_mt_report_slot_state(input_dev, 0, 0);
	}

	data->update_input = true;
}

static int mxt_proc_message(struct mxt_data *data, u8 *message)
{
	u8 report_id = message[0];

	if (report_id == MXT_RPTID_NOMSG)
		return 0;

	if (report_id == data->T6_reportid) {
		mxt_proc_t6_messages(data, message);
	} else if (!data->input_dev) {
		/*
		 * Do not report events if input device
		 * is not yet registered.
		 */
		mxt_dump_message(data, message);
	} else if (report_id >= data->T9_reportid_min &&
		   report_id <= data->T9_reportid_max) {
		mxt_proc_t9_message(data, message);
	} else if (report_id >= data->T100_reportid_min &&
		   report_id <= data->T100_reportid_max) {
		mxt_proc_t100_message(data, message);
	} else if (report_id == data->T19_reportid) {
		mxt_input_button(data, message);
		data->update_input = true;
	} else {
		mxt_dump_message(data, message);
	}

	return 1;
}

static int mxt_read_and_process_messages(struct mxt_data *data, u8 count)
{
	struct device *dev = &data->client->dev;
	int ret;
	int i;
	u8 num_valid = 0;

	/* Safety check for msg_buf */
	if (count > data->max_reportid)
		return -EINVAL;

	/* Process remaining messages if necessary */
	ret = __mxt_read_reg(data->client, data->T5_address,
				data->T5_msg_size * count, data->msg_buf);
	if (ret) {
		dev_err(dev, "Failed to read %u messages (%d)\n", count, ret);
		return ret;
	}

	for (i = 0;  i < count; i++) {
		ret = mxt_proc_message(data,
			data->msg_buf + data->T5_msg_size * i);

		if (ret == 1)
			num_valid++;
	}

	/* return number of messages read */
	return num_valid;
}

static irqreturn_t mxt_process_messages_t44(struct mxt_data *data)
{
	struct device *dev = &data->client->dev;
	int ret;
	u8 count, num_left;

	/* Read T44 and T5 together */
	ret = __mxt_read_reg(data->client, data->T44_address,
		data->T5_msg_size + 1, data->msg_buf);
	if (ret) {
		dev_err(dev, "Failed to read T44 and T5 (%d)\n", ret);
		return IRQ_NONE;
	}

	count = data->msg_buf[0];

	/*
	 * This condition may be caused by the CHG line being configured in
	 * Mode 0. It results in unnecessary I2C operations but it is benign.
	 */
	if (count == 0)
		return IRQ_NONE;

	if (count > data->max_reportid) {
		dev_warn(dev, "T44 count %d exceeded max report id\n", count);
		count = data->max_reportid;
	}

	/* Process first message */
	ret = mxt_proc_message(data, data->msg_buf + 1);
	if (ret < 0) {
		dev_warn(dev, "Unexpected invalid message\n");
		return IRQ_NONE;
	}

	num_left = count - 1;

	/* Process remaining messages if necessary */
	if (num_left) {
		ret = mxt_read_and_process_messages(data, num_left);
		if (ret < 0)
			goto end;
		else if (ret != num_left)
			dev_warn(dev, "Unexpected invalid message\n");
	}

end:
	if (data->update_input) {
		mxt_input_sync(data);
		data->update_input = false;
	}

	return IRQ_HANDLED;
}

static int mxt_process_messages_until_invalid(struct mxt_data *data)
{
	struct device *dev = &data->client->dev;
	int count, read;
	u8 tries = 2;

	count = data->max_reportid;

	/* Read messages until we force an invalid */
	do {
		read = mxt_read_and_process_messages(data, count);
		if (read < count)
			return 0;
	} while (--tries);

	if (data->update_input) {
		mxt_input_sync(data);
		data->update_input = false;
	}

	dev_err(dev, "CHG pin isn't cleared\n");
	return -EBUSY;
}

static irqreturn_t mxt_process_messages(struct mxt_data *data)
{
	int total_handled, num_handled;
	u8 count = data->last_message_count;

	if (count < 1 || count > data->max_reportid)
		count = 1;

	/* include final invalid message */
	total_handled = mxt_read_and_process_messages(data, count + 1);
	if (total_handled < 0)
		return IRQ_NONE;
	/* if there were invalid messages, then we are done */
	else if (total_handled <= count)
		goto update_count;

	/* keep reading two msgs until one is invalid or reportid limit */
	do {
		num_handled = mxt_read_and_process_messages(data, 2);
		if (num_handled < 0)
			return IRQ_NONE;

		total_handled += num_handled;

		if (num_handled < 2)
			break;
	} while (total_handled < data->num_touchids);

update_count:
	data->last_message_count = total_handled;

	if (data->update_input) {
		mxt_input_sync(data);
		data->update_input = false;
	}

	return IRQ_HANDLED;
}

static irqreturn_t mxt_interrupt(int irq, void *dev_id)
{
	struct mxt_data *data = dev_id;

	if (data->in_bootloader) {
		/* bootloader state transition completion */
		complete(&data->bl_completion);
		return IRQ_HANDLED;
	}

	if (!data->object_table)
		return IRQ_HANDLED;

	if (data->T44_address) {
		return mxt_process_messages_t44(data);
	} else {
		return mxt_process_messages(data);
	}
}

static int mxt_t6_command(struct mxt_data *data, u16 cmd_offset,
			  u8 value, bool wait)
{
	u16 reg;
	u8 command_register;
	int timeout_counter = 0;
	int ret;

	reg = data->T6_address + cmd_offset;

	ret = mxt_write_reg(data->client, reg, value);
	if (ret)
		return ret;

	if (!wait)
		return 0;

	do {
		msleep(20);
		ret = __mxt_read_reg(data->client, reg, 1, &command_register);
		if (ret)
			return ret;
	} while (command_register != 0 && timeout_counter++ <= 100);

	if (timeout_counter > 100) {
		dev_err(&data->client->dev, "Command failed!\n");
		return -EIO;
	}

	return 0;
}

static int mxt_acquire_irq(struct mxt_data *data)
{
	int error;

	enable_irq(data->irq);

	error = mxt_process_messages_until_invalid(data);
	if (error)
		return error;

	return 0;
}

static int mxt_soft_reset(struct mxt_data *data)
{
	struct device *dev = &data->client->dev;
	int ret = 0;

	dev_info(dev, "Resetting device\n");

	disable_irq(data->irq);

	reinit_completion(&data->reset_completion);

	ret = mxt_t6_command(data, MXT_COMMAND_RESET, MXT_RESET_VALUE, false);
	if (ret)
		return ret;

	/* Ignore CHG line for 100ms after reset */
	msleep(MXT_RESET_INVALID_CHG);

	mxt_acquire_irq(data);

	ret = mxt_wait_for_completion(data, &data->reset_completion,
				      MXT_RESET_TIMEOUT);
	if (ret)
		return ret;

	return 0;
}

static void mxt_update_crc(struct mxt_data *data, u8 cmd, u8 value)
{
	/*
	 * On failure, CRC is set to 0 and config will always be
	 * downloaded.
	 */
	data->config_crc = 0;
	reinit_completion(&data->crc_completion);

	mxt_t6_command(data, cmd, value, true);

	/*
	 * Wait for crc message. On failure, CRC is set to 0 and config will
	 * always be downloaded.
	 */
	mxt_wait_for_completion(data, &data->crc_completion, MXT_CRC_TIMEOUT);
}

static void mxt_calc_crc24(u32 *crc, u8 firstbyte, u8 secondbyte)
{
	static const unsigned int crcpoly = 0x80001B;
	u32 result;
	u32 data_word;

	data_word = (secondbyte << 8) | firstbyte;
	result = ((*crc << 1) ^ data_word);

	if (result & 0x1000000)
		result ^= crcpoly;

	*crc = result;
}

static u32 mxt_calculate_crc(u8 *base, off_t start_off, off_t end_off)
{
	u32 crc = 0;
	u8 *ptr = base + start_off;
	u8 *last_val = base + end_off - 1;

	if (end_off < start_off)
		return -EINVAL;

	while (ptr < last_val) {
		mxt_calc_crc24(&crc, *ptr, *(ptr + 1));
		ptr += 2;
	}

	/* if len is odd, fill the last byte with 0 */
	if (ptr == last_val)
		mxt_calc_crc24(&crc, *ptr, 0);

	/* Mask to 24-bit */
	crc &= 0x00FFFFFF;

	return crc;
}

static int mxt_prepare_cfg_mem(struct mxt_data *data,
			       const struct firmware *cfg,
			       unsigned int data_pos,
			       unsigned int cfg_start_ofs,
			       u8 *config_mem,
			       size_t config_mem_size)
{
	struct device *dev = &data->client->dev;
	struct mxt_object *object;
	unsigned int type, instance, size, byte_offset;
	int offset;
	int ret;
	int i;
	u16 reg;
	u8 val;

	while (data_pos < cfg->size) {
		/* Read type, instance, length */
		ret = sscanf(cfg->data + data_pos, "%x %x %x%n",
			     &type, &instance, &size, &offset);
		if (ret == 0) {
			/* EOF */
			break;
		} else if (ret != 3) {
			dev_err(dev, "Bad format: failed to parse object\n");
			return -EINVAL;
		}
		data_pos += offset;

		object = mxt_get_object(data, type);
		if (!object) {
			/* Skip object */
			for (i = 0; i < size; i++) {
				ret = sscanf(cfg->data + data_pos, "%hhx%n",
					     &val, &offset);
				if (ret != 1) {
					dev_err(dev, "Bad format in T%d at %d\n",
						type, i);
					return -EINVAL;
				}
				data_pos += offset;
			}
			continue;
		}

		if (size > mxt_obj_size(object)) {
			/*
			 * Either we are in fallback mode due to wrong
			 * config or config from a later fw version,
			 * or the file is corrupt or hand-edited.
			 */
			dev_warn(dev, "Discarding %zu byte(s) in T%u\n",
				 size - mxt_obj_size(object), type);
		} else if (mxt_obj_size(object) > size) {
			/*
			 * If firmware is upgraded, new bytes may be added to
			 * end of objects. It is generally forward compatible
			 * to zero these bytes - previous behaviour will be
			 * retained. However this does invalidate the CRC and
			 * will force fallback mode until the configuration is
			 * updated. We warn here but do nothing else - the
			 * malloc has zeroed the entire configuration.
			 */
			dev_warn(dev, "Zeroing %zu byte(s) in T%d\n",
				 mxt_obj_size(object) - size, type);
		}

		if (instance >= mxt_obj_instances(object)) {
			dev_err(dev, "Object instances exceeded!\n");
			return -EINVAL;
		}

		reg = object->start_address + mxt_obj_size(object) * instance;

		for (i = 0; i < size; i++) {
			ret = sscanf(cfg->data + data_pos, "%hhx%n",
				     &val,
				     &offset);
			if (ret != 1) {
				dev_err(dev, "Bad format in T%d at %d\n",
					type, i);
				return -EINVAL;
			}
			data_pos += offset;

			if (i > mxt_obj_size(object))
				continue;

			byte_offset = reg + i - cfg_start_ofs;

			if (byte_offset >= 0 && byte_offset < config_mem_size) {
				*(config_mem + byte_offset) = val;
			} else {
				dev_err(dev, "Bad object: reg:%d, T%d, ofs=%d\n",
					reg, object->type, byte_offset);
				return -EINVAL;
			}
		}
	}

	return 0;
}

static int mxt_upload_cfg_mem(struct mxt_data *data, unsigned int cfg_start,
			      u8 *config_mem, size_t config_mem_size)
{
	unsigned int byte_offset = 0;
	int error;

	/* Write configuration as blocks */
	while (byte_offset < config_mem_size) {
		unsigned int size = config_mem_size - byte_offset;

		if (size > MXT_MAX_BLOCK_WRITE)
			size = MXT_MAX_BLOCK_WRITE;

		error = __mxt_write_reg(data->client,
					cfg_start + byte_offset,
					size, config_mem + byte_offset);
		if (error) {
			dev_err(&data->client->dev,
				"Config write error, ret=%d\n", error);
			return error;
		}

		byte_offset += size;
	}

	return 0;
}

static int mxt_init_t7_power_cfg(struct mxt_data *data);

/*
 * mxt_update_cfg - download configuration to chip
 *
 * Atmel Raw Config File Format
 *
 * The first four lines of the raw config file contain:
 *  1) Version
 *  2) Chip ID Information (first 7 bytes of device memory)
 *  3) Chip Information Block 24-bit CRC Checksum
 *  4) Chip Configuration 24-bit CRC Checksum
 *
 * The rest of the file consists of one line per object instance:
 *   <TYPE> <INSTANCE> <SIZE> <CONTENTS>
 *
 *   <TYPE> - 2-byte object type as hex
 *   <INSTANCE> - 2-byte object instance number as hex
 *   <SIZE> - 2-byte object size as hex
 *   <CONTENTS> - array of <SIZE> 1-byte hex values
 */
static int mxt_update_cfg(struct mxt_data *data, const struct firmware *cfg)
{
	struct device *dev = &data->client->dev;
	struct mxt_info cfg_info;
	int ret;
	int offset;
	int data_pos;
	int i;
	int cfg_start_ofs;
	u32 info_crc, config_crc, calculated_crc;
	u8 *config_mem;
	size_t config_mem_size;

	mxt_update_crc(data, MXT_COMMAND_REPORTALL, 1);

	if (strncmp(cfg->data, MXT_CFG_MAGIC, strlen(MXT_CFG_MAGIC))) {
		dev_err(dev, "Unrecognised config file\n");
		return -EINVAL;
	}

	data_pos = strlen(MXT_CFG_MAGIC);

	/* Load information block and check */
	for (i = 0; i < sizeof(struct mxt_info); i++) {
		ret = sscanf(cfg->data + data_pos, "%hhx%n",
			     (unsigned char *)&cfg_info + i,
			     &offset);
		if (ret != 1) {
			dev_err(dev, "Bad format\n");
			return -EINVAL;
		}

		data_pos += offset;
	}

	if (cfg_info.family_id != data->info->family_id) {
		dev_err(dev, "Family ID mismatch!\n");
		return -EINVAL;
	}

	if (cfg_info.variant_id != data->info->variant_id) {
		dev_err(dev, "Variant ID mismatch!\n");
		return -EINVAL;
	}

	/* Read CRCs */
	ret = sscanf(cfg->data + data_pos, "%x%n", &info_crc, &offset);
	if (ret != 1) {
		dev_err(dev, "Bad format: failed to parse Info CRC\n");
		return -EINVAL;
	}
	data_pos += offset;

	ret = sscanf(cfg->data + data_pos, "%x%n", &config_crc, &offset);
	if (ret != 1) {
		dev_err(dev, "Bad format: failed to parse Config CRC\n");
		return -EINVAL;
	}
	data_pos += offset;

	/*
	 * The Info Block CRC is calculated over mxt_info and the object
	 * table. If it does not match then we are trying to load the
	 * configuration from a different chip or firmware version, so
	 * the configuration CRC is invalid anyway.
	 */
	if (info_crc == data->info_crc) {
		if (config_crc == 0 || data->config_crc == 0) {
			dev_info(dev, "CRC zero, attempting to apply config\n");
		} else if (config_crc == data->config_crc) {
			dev_dbg(dev, "Config CRC 0x%06X: OK\n",
				 data->config_crc);
			return 0;
		} else {
			dev_info(dev, "Config CRC 0x%06X: does not match file 0x%06X\n",
				 data->config_crc, config_crc);
		}
	} else {
		dev_warn(dev,
			 "Warning: Info CRC error - device=0x%06X file=0x%06X\n",
			 data->info_crc, info_crc);
	}

	/* Malloc memory to store configuration */
	cfg_start_ofs = MXT_OBJECT_START +
			data->info->object_num * sizeof(struct mxt_object) +
			MXT_INFO_CHECKSUM_SIZE;
	config_mem_size = data->mem_size - cfg_start_ofs;
	config_mem = kzalloc(config_mem_size, GFP_KERNEL);
	if (!config_mem) {
		dev_err(dev, "Failed to allocate memory\n");
		return -ENOMEM;
	}

	ret = mxt_prepare_cfg_mem(data, cfg, data_pos, cfg_start_ofs,
				  config_mem, config_mem_size);
	if (ret)
		goto release_mem;

	/* Calculate crc of the received configs (not the raw config file) */
	if (data->T7_address < cfg_start_ofs) {
		dev_err(dev, "Bad T7 address, T7addr = %x, config offset %x\n",
			data->T7_address, cfg_start_ofs);
		ret = 0;
		goto release_mem;
	}

	calculated_crc = mxt_calculate_crc(config_mem,
					   data->T7_address - cfg_start_ofs,
					   config_mem_size);

	if (config_crc > 0 && config_crc != calculated_crc)
		dev_warn(dev, "Config CRC error, calculated=%06X, file=%06X\n",
			 calculated_crc, config_crc);

	ret = mxt_upload_cfg_mem(data, cfg_start_ofs,
				 config_mem, config_mem_size);
	if (ret)
		goto release_mem;

	mxt_update_crc(data, MXT_COMMAND_BACKUPNV, MXT_BACKUP_VALUE);

	ret = mxt_soft_reset(data);
	if (ret)
		goto release_mem;

	dev_info(dev, "Config successfully updated\n");

	/* T7 config may have changed */
	mxt_init_t7_power_cfg(data);

release_mem:
	kfree(config_mem);
	return ret;
}

static void mxt_free_input_device(struct mxt_data *data)
{
	if (data->input_dev) {
		input_unregister_device(data->input_dev);
		data->input_dev = NULL;
	}
}

static void mxt_free_object_table(struct mxt_data *data)
{
#ifdef CONFIG_TOUCHSCREEN_ATMEL_MXT_T37
	video_unregister_device(&data->dbg.vdev);
	v4l2_device_unregister(&data->dbg.v4l2);
#endif
	data->object_table = NULL;
	data->info = NULL;
	kfree(data->raw_info_block);
	data->raw_info_block = NULL;
	kfree(data->msg_buf);
	data->msg_buf = NULL;
	data->T5_address = 0;
	data->T5_msg_size = 0;
	data->T6_reportid = 0;
	data->T7_address = 0;
	data->T9_reportid_min = 0;
	data->T9_reportid_max = 0;
	data->T19_reportid = 0;
	data->T44_address = 0;
	data->T100_reportid_min = 0;
	data->T100_reportid_max = 0;
	data->max_reportid = 0;
}

static int mxt_parse_object_table(struct mxt_data *data,
				  struct mxt_object *object_table)
{
	struct i2c_client *client = data->client;
	int i;
	u8 reportid;
	u16 end_address;

	/* Valid Report IDs start counting from 1 */
	reportid = 1;
	data->mem_size = 0;
	for (i = 0; i < data->info->object_num; i++) {
		struct mxt_object *object = object_table + i;
		u8 min_id, max_id;

		le16_to_cpus(&object->start_address);

		if (object->num_report_ids) {
			min_id = reportid;
			reportid += object->num_report_ids *
					mxt_obj_instances(object);
			max_id = reportid - 1;
		} else {
			min_id = 0;
			max_id = 0;
		}

		dev_dbg(&data->client->dev,
			"T%u Start:%u Size:%zu Instances:%zu Report IDs:%u-%u\n",
			object->type, object->start_address,
			mxt_obj_size(object), mxt_obj_instances(object),
			min_id, max_id);

		switch (object->type) {
		case MXT_GEN_MESSAGE_T5:
			if (data->info->family_id == 0x80 &&
			    data->info->version < 0x20) {
				/*
				 * On mXT224 firmware versions prior to V2.0
				 * read and discard unused CRC byte otherwise
				 * DMA reads are misaligned.
				 */
				data->T5_msg_size = mxt_obj_size(object);
			} else {
				/* CRC not enabled, so skip last byte */
				data->T5_msg_size = mxt_obj_size(object) - 1;
			}
			data->T5_address = object->start_address;
			break;
		case MXT_GEN_COMMAND_T6:
			data->T6_reportid = min_id;
			data->T6_address = object->start_address;
			break;
		case MXT_GEN_POWER_T7:
			data->T7_address = object->start_address;
			break;
		case MXT_TOUCH_MULTI_T9:
			data->multitouch = MXT_TOUCH_MULTI_T9;
			data->T9_reportid_min = min_id;
			data->T9_reportid_max = max_id;
			data->num_touchids = object->num_report_ids
						* mxt_obj_instances(object);
			break;
		case MXT_SPT_MESSAGECOUNT_T44:
			data->T44_address = object->start_address;
			break;
		case MXT_SPT_GPIOPWM_T19:
			data->T19_reportid = min_id;
			break;
		case MXT_TOUCH_MULTITOUCHSCREEN_T100:
			data->multitouch = MXT_TOUCH_MULTITOUCHSCREEN_T100;
			data->T100_reportid_min = min_id;
			data->T100_reportid_max = max_id;
			/* first two report IDs reserved */
			data->num_touchids = object->num_report_ids - 2;
			break;
		}

		end_address = object->start_address
			+ mxt_obj_size(object) * mxt_obj_instances(object) - 1;

		if (end_address >= data->mem_size)
			data->mem_size = end_address + 1;
	}

	/* Store maximum reportid */
	data->max_reportid = reportid;

	/* If T44 exists, T5 position has to be directly after */
	if (data->T44_address && (data->T5_address != data->T44_address + 1)) {
		dev_err(&client->dev, "Invalid T44 position\n");
		return -EINVAL;
	}

	data->msg_buf = kcalloc(data->max_reportid,
				data->T5_msg_size, GFP_KERNEL);
	if (!data->msg_buf)
		return -ENOMEM;

	return 0;
}

static int mxt_read_info_block(struct mxt_data *data)
{
	struct i2c_client *client = data->client;
	int error;
	size_t size;
	void *id_buf, *buf;
	uint8_t num_objects;
	u32 calculated_crc;
	u8 *crc_ptr;

	/* If info block already allocated, free it */
	if (data->raw_info_block)
		mxt_free_object_table(data);

	/* Read 7-byte ID information block starting at address 0 */
	size = sizeof(struct mxt_info);
	id_buf = kzalloc(size, GFP_KERNEL);
	if (!id_buf)
		return -ENOMEM;

	error = __mxt_read_reg(client, 0, size, id_buf);
	if (error)
		goto err_free_mem;

	/* Resize buffer to give space for rest of info block */
	num_objects = ((struct mxt_info *)id_buf)->object_num;
	size += (num_objects * sizeof(struct mxt_object))
		+ MXT_INFO_CHECKSUM_SIZE;

	buf = krealloc(id_buf, size, GFP_KERNEL);
	if (!buf) {
		error = -ENOMEM;
		goto err_free_mem;
	}
	id_buf = buf;

	/* Read rest of info block */
	error = __mxt_read_reg(client, MXT_OBJECT_START,
			       size - MXT_OBJECT_START,
			       id_buf + MXT_OBJECT_START);
	if (error)
		goto err_free_mem;

	/* Extract & calculate checksum */
	crc_ptr = id_buf + size - MXT_INFO_CHECKSUM_SIZE;
	data->info_crc = crc_ptr[0] | (crc_ptr[1] << 8) | (crc_ptr[2] << 16);

	calculated_crc = mxt_calculate_crc(id_buf, 0,
					   size - MXT_INFO_CHECKSUM_SIZE);

	/*
	 * CRC mismatch can be caused by data corruption due to I2C comms
	 * issue or else device is not using Object Based Protocol (eg i2c-hid)
	 */
	if ((data->info_crc == 0) || (data->info_crc != calculated_crc)) {
		dev_err(&client->dev,
			"Info Block CRC error calculated=0x%06X read=0x%06X\n",
			calculated_crc, data->info_crc);
		error = -EIO;
		goto err_free_mem;
	}

	data->raw_info_block = id_buf;
	data->info = (struct mxt_info *)id_buf;

	dev_info(&client->dev,
		 "Family: %u Variant: %u Firmware V%u.%u.%02X Objects: %u\n",
		 data->info->family_id, data->info->variant_id,
		 data->info->version >> 4, data->info->version & 0xf,
		 data->info->build, data->info->object_num);

	/* Parse object table information */
	error = mxt_parse_object_table(data, id_buf + MXT_OBJECT_START);
	if (error) {
		dev_err(&client->dev, "Error %d parsing object table\n", error);
		mxt_free_object_table(data);
		goto err_free_mem;
	}

	data->object_table = (struct mxt_object *)(id_buf + MXT_OBJECT_START);

	return 0;

err_free_mem:
	kfree(id_buf);
	return error;
}

static int mxt_read_t9_resolution(struct mxt_data *data)
{
	struct i2c_client *client = data->client;
	int error;
	struct t9_range range;
	unsigned char orient;
	struct mxt_object *object;

	object = mxt_get_object(data, MXT_TOUCH_MULTI_T9);
	if (!object)
		return -EINVAL;

	error = __mxt_read_reg(client,
			       object->start_address + MXT_T9_XSIZE,
			       sizeof(data->xsize), &data->xsize);
	if (error)
		return error;

	error = __mxt_read_reg(client,
			       object->start_address + MXT_T9_YSIZE,
			       sizeof(data->ysize), &data->ysize);
	if (error)
		return error;

	error = __mxt_read_reg(client,
			       object->start_address + MXT_T9_RANGE,
			       sizeof(range), &range);
	if (error)
		return error;

	data->max_x = get_unaligned_le16(&range.x);
	data->max_y = get_unaligned_le16(&range.y);

	error =  __mxt_read_reg(client,
				object->start_address + MXT_T9_ORIENT,
				1, &orient);
	if (error)
		return error;

	data->xy_switch = orient & MXT_T9_ORIENT_SWITCH;
	data->invertx = orient & MXT_T9_ORIENT_INVERTX;
	data->inverty = orient & MXT_T9_ORIENT_INVERTY;

	return 0;
}

static int mxt_read_t100_config(struct mxt_data *data)
{
	struct i2c_client *client = data->client;
	int error;
	struct mxt_object *object;
	u16 range_x, range_y;
	u8 cfg, tchaux;
	u8 aux;

	object = mxt_get_object(data, MXT_TOUCH_MULTITOUCHSCREEN_T100);
	if (!object)
		return -EINVAL;

	/* read touchscreen dimensions */
	error = __mxt_read_reg(client,
			       object->start_address + MXT_T100_XRANGE,
			       sizeof(range_x), &range_x);
	if (error)
		return error;

	data->max_x = get_unaligned_le16(&range_x);

	error = __mxt_read_reg(client,
			       object->start_address + MXT_T100_YRANGE,
			       sizeof(range_y), &range_y);
	if (error)
		return error;

	data->max_y = get_unaligned_le16(&range_y);

	error = __mxt_read_reg(client,
			       object->start_address + MXT_T100_XSIZE,
			       sizeof(data->xsize), &data->xsize);
	if (error)
		return error;

	error = __mxt_read_reg(client,
			       object->start_address + MXT_T100_YSIZE,
			       sizeof(data->ysize), &data->ysize);
	if (error)
		return error;

	/* read orientation config */
	error =  __mxt_read_reg(client,
				object->start_address + MXT_T100_CFG1,
				1, &cfg);
	if (error)
		return error;

	data->xy_switch = cfg & MXT_T100_CFG_SWITCHXY;
	data->invertx = cfg & MXT_T100_CFG_INVERTX;
	data->inverty = cfg & MXT_T100_CFG_INVERTY;

	/* allocate aux bytes */
	error =  __mxt_read_reg(client,
				object->start_address + MXT_T100_TCHAUX,
				1, &tchaux);
	if (error)
		return error;

	aux = 6;

	if (tchaux & MXT_T100_TCHAUX_VECT)
		data->t100_aux_vect = aux++;

	if (tchaux & MXT_T100_TCHAUX_AMPL)
		data->t100_aux_ampl = aux++;

	if (tchaux & MXT_T100_TCHAUX_AREA)
		data->t100_aux_area = aux++;

	dev_dbg(&client->dev,
		"T100 aux mappings vect:%u ampl:%u area:%u\n",
		data->t100_aux_vect, data->t100_aux_ampl, data->t100_aux_area);

	return 0;
}

static int mxt_input_open(struct input_dev *dev);
static void mxt_input_close(struct input_dev *dev);

static void mxt_set_up_as_touchpad(struct input_dev *input_dev,
				   struct mxt_data *data)
{
	int i;

	input_dev->name = "Atmel maXTouch Touchpad";

	__set_bit(INPUT_PROP_BUTTONPAD, input_dev->propbit);

	input_abs_set_res(input_dev, ABS_X, MXT_PIXELS_PER_MM);
	input_abs_set_res(input_dev, ABS_Y, MXT_PIXELS_PER_MM);
	input_abs_set_res(input_dev, ABS_MT_POSITION_X,
			  MXT_PIXELS_PER_MM);
	input_abs_set_res(input_dev, ABS_MT_POSITION_Y,
			  MXT_PIXELS_PER_MM);

	for (i = 0; i < data->t19_num_keys; i++)
		if (data->t19_keymap[i] != KEY_RESERVED)
			input_set_capability(input_dev, EV_KEY,
					     data->t19_keymap[i]);
}

static int mxt_initialize_input_device(struct mxt_data *data)
{
	struct device *dev = &data->client->dev;
	struct input_dev *input_dev;
	int error;
	unsigned int num_mt_slots;
	unsigned int mt_flags = 0;

	switch (data->multitouch) {
	case MXT_TOUCH_MULTI_T9:
		num_mt_slots = data->T9_reportid_max - data->T9_reportid_min + 1;
		error = mxt_read_t9_resolution(data);
		if (error)
			dev_warn(dev, "Failed to initialize T9 resolution\n");
		break;

	case MXT_TOUCH_MULTITOUCHSCREEN_T100:
		num_mt_slots = data->num_touchids;
		error = mxt_read_t100_config(data);
		if (error)
			dev_warn(dev, "Failed to read T100 config\n");
		break;

	default:
		dev_err(dev, "Invalid multitouch object\n");
		return -EINVAL;
	}

	/* Handle default values and orientation switch */
	if (data->max_x == 0)
		data->max_x = 1023;

	if (data->max_y == 0)
		data->max_y = 1023;

	if (data->xy_switch)
		swap(data->max_x, data->max_y);

	dev_info(dev, "Touchscreen size X%uY%u\n", data->max_x, data->max_y);

	/* Register input device */
	input_dev = input_allocate_device();
	if (!input_dev) {
		dev_err(dev, "Failed to allocate memory\n");
		return -ENOMEM;
	}

	input_dev->name = "Atmel maXTouch Touchscreen";
	input_dev->phys = data->phys;
	input_dev->id.bustype = BUS_I2C;
	input_dev->dev.parent = dev;
	input_dev->open = mxt_input_open;
	input_dev->close = mxt_input_close;

	input_set_capability(input_dev, EV_KEY, BTN_TOUCH);

	/* For single touch */
	input_set_abs_params(input_dev, ABS_X, 0, data->max_x, 0, 0);
	input_set_abs_params(input_dev, ABS_Y, 0, data->max_y, 0, 0);

	if (data->multitouch == MXT_TOUCH_MULTI_T9 ||
	    (data->multitouch == MXT_TOUCH_MULTITOUCHSCREEN_T100 &&
	     data->t100_aux_ampl)) {
		input_set_abs_params(input_dev, ABS_PRESSURE, 0, 255, 0, 0);
	}

	/* If device has buttons we assume it is a touchpad */
	if (data->t19_num_keys) {
		mxt_set_up_as_touchpad(input_dev, data);
		mt_flags |= INPUT_MT_POINTER;
	} else {
		mt_flags |= INPUT_MT_DIRECT;
	}

	/* For multi touch */
	error = input_mt_init_slots(input_dev, num_mt_slots, mt_flags);
	if (error) {
		dev_err(dev, "Error %d initialising slots\n", error);
		goto err_free_mem;
	}

	if (data->multitouch == MXT_TOUCH_MULTITOUCHSCREEN_T100) {
		input_set_abs_params(input_dev, ABS_MT_TOOL_TYPE,
				     0, MT_TOOL_MAX, 0, 0);
		input_set_abs_params(input_dev, ABS_MT_DISTANCE,
				     MXT_DISTANCE_ACTIVE_TOUCH,
				     MXT_DISTANCE_HOVERING,
				     0, 0);
	}

	input_set_abs_params(input_dev, ABS_MT_POSITION_X,
			     0, data->max_x, 0, 0);
	input_set_abs_params(input_dev, ABS_MT_POSITION_Y,
			     0, data->max_y, 0, 0);

	if (data->multitouch == MXT_TOUCH_MULTI_T9 ||
	    (data->multitouch == MXT_TOUCH_MULTITOUCHSCREEN_T100 &&
	     data->t100_aux_area)) {
		input_set_abs_params(input_dev, ABS_MT_TOUCH_MAJOR,
				     0, MXT_MAX_AREA, 0, 0);
	}

	if (data->multitouch == MXT_TOUCH_MULTI_T9 ||
	    (data->multitouch == MXT_TOUCH_MULTITOUCHSCREEN_T100 &&
	     data->t100_aux_ampl)) {
		input_set_abs_params(input_dev, ABS_MT_PRESSURE,
				     0, 255, 0, 0);
	}

	if (data->multitouch == MXT_TOUCH_MULTITOUCHSCREEN_T100 &&
	    data->t100_aux_vect) {
		input_set_abs_params(input_dev, ABS_MT_ORIENTATION,
				     0, 255, 0, 0);
	}

	if (data->multitouch == MXT_TOUCH_MULTITOUCHSCREEN_T100 &&
	    data->t100_aux_ampl) {
		input_set_abs_params(input_dev, ABS_MT_PRESSURE,
				     0, 255, 0, 0);
	}

	if (data->multitouch == MXT_TOUCH_MULTITOUCHSCREEN_T100 &&
	    data->t100_aux_vect) {
		input_set_abs_params(input_dev, ABS_MT_ORIENTATION,
				     0, 255, 0, 0);
	}

	input_set_drvdata(input_dev, data);

	error = input_register_device(input_dev);
	if (error) {
		dev_err(dev, "Error %d registering input device\n", error);
		goto err_free_mem;
	}

	data->input_dev = input_dev;

	return 0;

err_free_mem:
	input_free_device(input_dev);
	return error;
}

static int mxt_configure_objects(struct mxt_data *data,
				 const struct firmware *cfg);

static void mxt_config_cb(const struct firmware *cfg, void *ctx)
{
	mxt_configure_objects(ctx, cfg);
	release_firmware(cfg);
}

static int mxt_initialize(struct mxt_data *data)
{
	struct i2c_client *client = data->client;
	int recovery_attempts = 0;
	int error;

	while (1) {
		error = mxt_read_info_block(data);
		if (!error)
			break;

		/* Check bootloader state */
		error = mxt_probe_bootloader(data, false);
		if (error) {
			dev_info(&client->dev, "Trying alternate bootloader address\n");
			error = mxt_probe_bootloader(data, true);
			if (error) {
				/* Chip is not in appmode or bootloader mode */
				return error;
			}
		}

		/* OK, we are in bootloader, see if we can recover */
		if (++recovery_attempts > 1) {
			dev_err(&client->dev, "Could not recover from bootloader mode\n");
			/*
			 * We can reflash from this state, so do not
			 * abort initialization.
			 */
			data->in_bootloader = true;
			return 0;
		}

		/* Attempt to exit bootloader into app mode */
		mxt_send_bootloader_cmd(data, false);
		msleep(MXT_FW_RESET_TIME);
	}

	error = mxt_acquire_irq(data);
	if (error)
		return error;

	error = request_firmware_nowait(THIS_MODULE, true, MXT_CFG_NAME,
					&client->dev, GFP_KERNEL, data,
					mxt_config_cb);
	if (error) {
		dev_err(&client->dev, "Failed to invoke firmware loader: %d\n",
			error);
		return error;
	}

	return 0;
}

static int mxt_set_t7_power_cfg(struct mxt_data *data, u8 sleep)
{
	struct device *dev = &data->client->dev;
	int error;
	struct t7_config *new_config;
	struct t7_config deepsleep = { .active = 0, .idle = 0 };

	if (sleep == MXT_POWER_CFG_DEEPSLEEP)
		new_config = &deepsleep;
	else
		new_config = &data->t7_cfg;

	error = __mxt_write_reg(data->client, data->T7_address,
				sizeof(data->t7_cfg), new_config);
	if (error)
		return error;

	dev_dbg(dev, "Set T7 ACTV:%d IDLE:%d\n",
		new_config->active, new_config->idle);

	return 0;
}

static int mxt_init_t7_power_cfg(struct mxt_data *data)
{
	struct device *dev = &data->client->dev;
	int error;
	bool retry = false;

recheck:
	error = __mxt_read_reg(data->client, data->T7_address,
				sizeof(data->t7_cfg), &data->t7_cfg);
	if (error)
		return error;

	if (data->t7_cfg.active == 0 || data->t7_cfg.idle == 0) {
		if (!retry) {
			dev_dbg(dev, "T7 cfg zero, resetting\n");
			mxt_soft_reset(data);
			retry = true;
			goto recheck;
		} else {
			dev_dbg(dev, "T7 cfg zero after reset, overriding\n");
			data->t7_cfg.active = 20;
			data->t7_cfg.idle = 100;
			return mxt_set_t7_power_cfg(data, MXT_POWER_CFG_RUN);
		}
	}

	dev_dbg(dev, "Initialized power cfg: ACTV %d, IDLE %d\n",
		data->t7_cfg.active, data->t7_cfg.idle);
	return 0;
}

#ifdef CONFIG_TOUCHSCREEN_ATMEL_MXT_T37
static u16 mxt_get_debug_value(struct mxt_data *data, unsigned int x,
			       unsigned int y)
{
	struct mxt_info *info = data->info;
	struct mxt_dbg *dbg = &data->dbg;
	unsigned int ofs, page;
	unsigned int col = 0;
	unsigned int col_width;

	if (info->family_id == MXT_FAMILY_1386) {
		col_width = info->matrix_ysize / MXT1386_COLUMNS;
		col = y / col_width;
		y = y % col_width;
	} else {
		col_width = info->matrix_ysize;
	}

	ofs = (y + (x * col_width)) * sizeof(u16);
	page = ofs / MXT_DIAGNOSTIC_SIZE;
	ofs %= MXT_DIAGNOSTIC_SIZE;

	if (info->family_id == MXT_FAMILY_1386)
		page += col * MXT1386_PAGES_PER_COLUMN;

	return get_unaligned_le16(&dbg->t37_buf[page].data[ofs]);
}

static int mxt_convert_debug_pages(struct mxt_data *data, u16 *outbuf)
{
	struct mxt_dbg *dbg = &data->dbg;
	unsigned int x = 0;
	unsigned int y = 0;
	unsigned int i, rx, ry;

	for (i = 0; i < dbg->t37_nodes; i++) {
		/* Handle orientation */
		rx = data->xy_switch ? y : x;
		ry = data->xy_switch ? x : y;
		rx = data->invertx ? (data->xsize - 1 - rx) : rx;
		ry = data->inverty ? (data->ysize - 1 - ry) : ry;

		outbuf[i] = mxt_get_debug_value(data, rx, ry);

		/* Next value */
		if (++x >= (data->xy_switch ? data->ysize : data->xsize)) {
			x = 0;
			y++;
		}
	}

	return 0;
}

static int mxt_read_diagnostic_debug(struct mxt_data *data, u8 mode,
				     u16 *outbuf)
{
	struct mxt_dbg *dbg = &data->dbg;
	int retries = 0;
	int page;
	int ret;
	u8 cmd = mode;
	struct t37_debug *p;
	u8 cmd_poll;

	for (page = 0; page < dbg->t37_pages; page++) {
		p = dbg->t37_buf + page;

		ret = mxt_write_reg(data->client, dbg->diag_cmd_address,
				    cmd);
		if (ret)
			return ret;

		retries = 0;
		msleep(20);
wait_cmd:
		/* Read back command byte */
		ret = __mxt_read_reg(data->client, dbg->diag_cmd_address,
				     sizeof(cmd_poll), &cmd_poll);
		if (ret)
			return ret;

		/* Field is cleared once the command has been processed */
		if (cmd_poll) {
			if (retries++ > 100)
				return -EINVAL;

			msleep(20);
			goto wait_cmd;
		}

		/* Read T37 page */
		ret = __mxt_read_reg(data->client, dbg->t37_address,
				     sizeof(struct t37_debug), p);
		if (ret)
			return ret;

		if (p->mode != mode || p->page != page) {
			dev_err(&data->client->dev, "T37 page mismatch\n");
			return -EINVAL;
		}

		dev_dbg(&data->client->dev, "%s page:%d retries:%d\n",
			__func__, page, retries);

		/* For remaining pages, write PAGEUP rather than mode */
		cmd = MXT_DIAGNOSTIC_PAGEUP;
	}

	return mxt_convert_debug_pages(data, outbuf);
}

static int mxt_queue_setup(struct vb2_queue *q,
		       unsigned int *nbuffers, unsigned int *nplanes,
		       unsigned int sizes[], struct device *alloc_devs[])
{
	struct mxt_data *data = q->drv_priv;
	size_t size = data->dbg.t37_nodes * sizeof(u16);

	if (*nplanes)
		return sizes[0] < size ? -EINVAL : 0;

	*nplanes = 1;
	sizes[0] = size;

	return 0;
}

static void mxt_buffer_queue(struct vb2_buffer *vb)
{
	struct mxt_data *data = vb2_get_drv_priv(vb->vb2_queue);
	u16 *ptr;
	int ret;
	u8 mode;

	ptr = vb2_plane_vaddr(vb, 0);
	if (!ptr) {
		dev_err(&data->client->dev, "Error acquiring frame ptr\n");
		goto fault;
	}

	switch (data->dbg.input) {
	case MXT_V4L_INPUT_DELTAS:
	default:
		mode = MXT_DIAGNOSTIC_DELTAS;
		break;

	case MXT_V4L_INPUT_REFS:
		mode = MXT_DIAGNOSTIC_REFS;
		break;
	}

	ret = mxt_read_diagnostic_debug(data, mode, ptr);
	if (ret)
		goto fault;

	vb2_set_plane_payload(vb, 0, data->dbg.t37_nodes * sizeof(u16));
	vb2_buffer_done(vb, VB2_BUF_STATE_DONE);
	return;

fault:
	vb2_buffer_done(vb, VB2_BUF_STATE_ERROR);
}

/* V4L2 structures */
static const struct vb2_ops mxt_queue_ops = {
	.queue_setup		= mxt_queue_setup,
	.buf_queue		= mxt_buffer_queue,
	.wait_prepare		= vb2_ops_wait_prepare,
	.wait_finish		= vb2_ops_wait_finish,
};

static const struct vb2_queue mxt_queue = {
	.type = V4L2_BUF_TYPE_VIDEO_CAPTURE,
	.io_modes = VB2_MMAP | VB2_USERPTR | VB2_DMABUF | VB2_READ,
	.buf_struct_size = sizeof(struct mxt_vb2_buffer),
	.ops = &mxt_queue_ops,
	.mem_ops = &vb2_vmalloc_memops,
	.timestamp_flags = V4L2_BUF_FLAG_TIMESTAMP_MONOTONIC,
	.min_buffers_needed = 1,
};

static int mxt_vidioc_querycap(struct file *file, void *priv,
				 struct v4l2_capability *cap)
{
	struct mxt_data *data = video_drvdata(file);

	strlcpy(cap->driver, "atmel_mxt_ts", sizeof(cap->driver));
	strlcpy(cap->card, "atmel_mxt_ts touch", sizeof(cap->card));
	snprintf(cap->bus_info, sizeof(cap->bus_info),
		 "I2C:%s", dev_name(&data->client->dev));
	return 0;
}

static int mxt_vidioc_enum_input(struct file *file, void *priv,
				   struct v4l2_input *i)
{
	if (i->index >= MXT_V4L_INPUT_MAX)
		return -EINVAL;

	i->type = V4L2_INPUT_TYPE_TOUCH;

	switch (i->index) {
	case MXT_V4L_INPUT_REFS:
		strlcpy(i->name, "Mutual Capacitance References",
			sizeof(i->name));
		break;
	case MXT_V4L_INPUT_DELTAS:
		strlcpy(i->name, "Mutual Capacitance Deltas", sizeof(i->name));
		break;
	}

	return 0;
}

static int mxt_set_input(struct mxt_data *data, unsigned int i)
{
	struct v4l2_pix_format *f = &data->dbg.format;

	if (i >= MXT_V4L_INPUT_MAX)
		return -EINVAL;

	if (i == MXT_V4L_INPUT_DELTAS)
		f->pixelformat = V4L2_TCH_FMT_DELTA_TD16;
	else
		f->pixelformat = V4L2_TCH_FMT_TU16;

	f->width = data->xy_switch ? data->ysize : data->xsize;
	f->height = data->xy_switch ? data->xsize : data->ysize;
	f->field = V4L2_FIELD_NONE;
	f->colorspace = V4L2_COLORSPACE_RAW;
	f->bytesperline = f->width * sizeof(u16);
	f->sizeimage = f->width * f->height * sizeof(u16);

	data->dbg.input = i;

	return 0;
}

static int mxt_vidioc_s_input(struct file *file, void *priv, unsigned int i)
{
	return mxt_set_input(video_drvdata(file), i);
}

static int mxt_vidioc_g_input(struct file *file, void *priv, unsigned int *i)
{
	struct mxt_data *data = video_drvdata(file);

	*i = data->dbg.input;

	return 0;
}

static int mxt_vidioc_fmt(struct file *file, void *priv, struct v4l2_format *f)
{
	struct mxt_data *data = video_drvdata(file);

	f->type = V4L2_BUF_TYPE_VIDEO_CAPTURE;
	f->fmt.pix = data->dbg.format;

	return 0;
}

static int mxt_vidioc_enum_fmt(struct file *file, void *priv,
				 struct v4l2_fmtdesc *fmt)
{
	if (fmt->type != V4L2_BUF_TYPE_VIDEO_CAPTURE)
		return -EINVAL;

	switch (fmt->index) {
	case 0:
		fmt->pixelformat = V4L2_TCH_FMT_TU16;
		break;

	case 1:
		fmt->pixelformat = V4L2_TCH_FMT_DELTA_TD16;
		break;

	default:
		return -EINVAL;
	}

	return 0;
}

static int mxt_vidioc_g_parm(struct file *file, void *fh,
			     struct v4l2_streamparm *a)
{
	if (a->type != V4L2_BUF_TYPE_VIDEO_CAPTURE)
		return -EINVAL;

	a->parm.capture.readbuffers = 1;
	a->parm.capture.timeperframe.numerator = 1;
	a->parm.capture.timeperframe.denominator = 10;
	return 0;
}

static const struct v4l2_ioctl_ops mxt_video_ioctl_ops = {
	.vidioc_querycap        = mxt_vidioc_querycap,

	.vidioc_enum_fmt_vid_cap = mxt_vidioc_enum_fmt,
	.vidioc_s_fmt_vid_cap   = mxt_vidioc_fmt,
	.vidioc_g_fmt_vid_cap   = mxt_vidioc_fmt,
	.vidioc_try_fmt_vid_cap	= mxt_vidioc_fmt,
	.vidioc_g_parm		= mxt_vidioc_g_parm,

	.vidioc_enum_input      = mxt_vidioc_enum_input,
	.vidioc_g_input         = mxt_vidioc_g_input,
	.vidioc_s_input         = mxt_vidioc_s_input,

	.vidioc_reqbufs         = vb2_ioctl_reqbufs,
	.vidioc_create_bufs     = vb2_ioctl_create_bufs,
	.vidioc_querybuf        = vb2_ioctl_querybuf,
	.vidioc_qbuf            = vb2_ioctl_qbuf,
	.vidioc_dqbuf           = vb2_ioctl_dqbuf,
	.vidioc_expbuf          = vb2_ioctl_expbuf,

	.vidioc_streamon        = vb2_ioctl_streamon,
	.vidioc_streamoff       = vb2_ioctl_streamoff,
};

static const struct video_device mxt_video_device = {
	.name = "Atmel maxTouch",
	.fops = &mxt_video_fops,
	.ioctl_ops = &mxt_video_ioctl_ops,
	.release = video_device_release_empty,
	.device_caps = V4L2_CAP_VIDEO_CAPTURE | V4L2_CAP_TOUCH |
		       V4L2_CAP_READWRITE | V4L2_CAP_STREAMING,
};

static void mxt_debug_init(struct mxt_data *data)
{
	struct mxt_info *info = data->info;
	struct mxt_dbg *dbg = &data->dbg;
	struct mxt_object *object;
	int error;

	object = mxt_get_object(data, MXT_GEN_COMMAND_T6);
	if (!object)
		goto error;

	dbg->diag_cmd_address = object->start_address + MXT_COMMAND_DIAGNOSTIC;

	object = mxt_get_object(data, MXT_DEBUG_DIAGNOSTIC_T37);
	if (!object)
		goto error;

	if (mxt_obj_size(object) != sizeof(struct t37_debug)) {
		dev_warn(&data->client->dev, "Bad T37 size");
		goto error;
	}

	dbg->t37_address = object->start_address;

	/* Calculate size of data and allocate buffer */
	dbg->t37_nodes = data->xsize * data->ysize;

	if (info->family_id == MXT_FAMILY_1386)
		dbg->t37_pages = MXT1386_COLUMNS * MXT1386_PAGES_PER_COLUMN;
	else
		dbg->t37_pages = DIV_ROUND_UP(data->xsize *
					      info->matrix_ysize *
					      sizeof(u16),
					      sizeof(dbg->t37_buf->data));

	dbg->t37_buf = devm_kmalloc_array(&data->client->dev, dbg->t37_pages,
					  sizeof(struct t37_debug), GFP_KERNEL);
	if (!dbg->t37_buf)
		goto error;

	/* init channel to zero */
	mxt_set_input(data, 0);

	/* register video device */
	snprintf(dbg->v4l2.name, sizeof(dbg->v4l2.name), "%s", "atmel_mxt_ts");
	error = v4l2_device_register(&data->client->dev, &dbg->v4l2);
	if (error)
		goto error;

	/* initialize the queue */
	mutex_init(&dbg->lock);
	dbg->queue = mxt_queue;
	dbg->queue.drv_priv = data;
	dbg->queue.lock = &dbg->lock;
	dbg->queue.dev = &data->client->dev;

	error = vb2_queue_init(&dbg->queue);
	if (error)
		goto error_unreg_v4l2;

	dbg->vdev = mxt_video_device;
	dbg->vdev.v4l2_dev = &dbg->v4l2;
	dbg->vdev.lock = &dbg->lock;
	dbg->vdev.vfl_dir = VFL_DIR_RX;
	dbg->vdev.queue = &dbg->queue;
	video_set_drvdata(&dbg->vdev, data);

	error = video_register_device(&dbg->vdev, VFL_TYPE_TOUCH, -1);
	if (error)
		goto error_unreg_v4l2;

	return;

error_unreg_v4l2:
	v4l2_device_unregister(&dbg->v4l2);
error:
	dev_warn(&data->client->dev, "Error initializing T37\n");
}
#else
static void mxt_debug_init(struct mxt_data *data)
{
}
#endif

static int mxt_configure_objects(struct mxt_data *data,
				 const struct firmware *cfg)
{
	struct device *dev = &data->client->dev;
	int error;

	error = mxt_init_t7_power_cfg(data);
	if (error) {
		dev_err(dev, "Failed to initialize power cfg\n");
		return error;
	}

	if (cfg) {
		error = mxt_update_cfg(data, cfg);
		if (error)
			dev_warn(dev, "Error %d updating config\n", error);
	}

	if (data->multitouch) {
		error = mxt_initialize_input_device(data);
		if (error)
			return error;
	} else {
		dev_warn(dev, "No touch object detected\n");
	}

	mxt_debug_init(data);

	return 0;
}

/* Firmware Version is returned as Major.Minor.Build */
static ssize_t mxt_fw_version_show(struct device *dev,
				   struct device_attribute *attr, char *buf)
{
	struct mxt_data *data = dev_get_drvdata(dev);
	struct mxt_info *info = data->info;
	return scnprintf(buf, PAGE_SIZE, "%u.%u.%02X\n",
			 info->version >> 4, info->version & 0xf, info->build);
}

/* Hardware Version is returned as FamilyID.VariantID */
static ssize_t mxt_hw_version_show(struct device *dev,
				   struct device_attribute *attr, char *buf)
{
	struct mxt_data *data = dev_get_drvdata(dev);
	struct mxt_info *info = data->info;
	return scnprintf(buf, PAGE_SIZE, "%u.%u\n",
			 info->family_id, info->variant_id);
}

static ssize_t mxt_show_instance(char *buf, int count,
				 struct mxt_object *object, int instance,
				 const u8 *val)
{
	int i;

	if (mxt_obj_instances(object) > 1)
		count += scnprintf(buf + count, PAGE_SIZE - count,
				   "Instance %u\n", instance);

	for (i = 0; i < mxt_obj_size(object); i++)
		count += scnprintf(buf + count, PAGE_SIZE - count,
				"\t[%2u]: %02x (%d)\n", i, val[i], val[i]);
	count += scnprintf(buf + count, PAGE_SIZE - count, "\n");

	return count;
}

static ssize_t mxt_object_show(struct device *dev,
				    struct device_attribute *attr, char *buf)
{
	struct mxt_data *data = dev_get_drvdata(dev);
	struct mxt_object *object;
	int count = 0;
	int i, j;
	int error;
	u8 *obuf;

	/* Pre-allocate buffer large enough to hold max sized object. */
	obuf = kmalloc(256, GFP_KERNEL);
	if (!obuf)
		return -ENOMEM;

	error = 0;
	for (i = 0; i < data->info->object_num; i++) {
		object = data->object_table + i;

		if (!mxt_object_readable(object->type))
			continue;

		count += scnprintf(buf + count, PAGE_SIZE - count,
				"T%u:\n", object->type);

		for (j = 0; j < mxt_obj_instances(object); j++) {
			u16 size = mxt_obj_size(object);
			u16 addr = object->start_address + j * size;

			error = __mxt_read_reg(data->client, addr, size, obuf);
			if (error)
				goto done;

			count = mxt_show_instance(buf, count, object, j, obuf);
		}
	}

done:
	kfree(obuf);
	return error ?: count;
}

static int mxt_check_firmware_format(struct device *dev,
				     const struct firmware *fw)
{
	unsigned int pos = 0;
	char c;

	while (pos < fw->size) {
		c = *(fw->data + pos);

		if (c < '0' || (c > '9' && c < 'A') || c > 'F')
			return 0;

		pos++;
	}

	/*
	 * To convert file try:
	 * xxd -r -p mXTXXX__APP_VX-X-XX.enc > maxtouch.fw
	 */
	dev_err(dev, "Aborting: firmware file must be in binary format\n");

	return -EINVAL;
}

static int mxt_load_fw(struct device *dev, const char *fn)
{
	struct mxt_data *data = dev_get_drvdata(dev);
	const struct firmware *fw = NULL;
	unsigned int frame_size;
	unsigned int pos = 0;
	unsigned int retry = 0;
	unsigned int frame = 0;
	int ret;

	ret = request_firmware(&fw, fn, dev);
	if (ret) {
		dev_err(dev, "Unable to open firmware %s\n", fn);
		return ret;
	}

	/* Check for incorrect enc file */
	ret = mxt_check_firmware_format(dev, fw);
	if (ret)
		goto release_firmware;

	if (!data->in_bootloader) {
		/* Change to the bootloader mode */
		data->in_bootloader = true;

		ret = mxt_t6_command(data, MXT_COMMAND_RESET,
				     MXT_BOOT_VALUE, false);
		if (ret)
			goto release_firmware;

		msleep(MXT_RESET_TIME);

		/* Do not need to scan since we know family ID */
		ret = mxt_lookup_bootloader_address(data, 0);
		if (ret)
			goto release_firmware;

		mxt_free_input_device(data);
		mxt_free_object_table(data);
	} else {
		enable_irq(data->irq);
	}

	reinit_completion(&data->bl_completion);

	ret = mxt_check_bootloader(data, MXT_WAITING_BOOTLOAD_CMD, false);
	if (ret) {
		/* Bootloader may still be unlocked from previous attempt */
		ret = mxt_check_bootloader(data, MXT_WAITING_FRAME_DATA, false);
		if (ret)
			goto disable_irq;
	} else {
		dev_info(dev, "Unlocking bootloader\n");

		/* Unlock bootloader */
		ret = mxt_send_bootloader_cmd(data, true);
		if (ret)
			goto disable_irq;
	}

	while (pos < fw->size) {
		ret = mxt_check_bootloader(data, MXT_WAITING_FRAME_DATA, true);
		if (ret)
			goto disable_irq;

		frame_size = ((*(fw->data + pos) << 8) | *(fw->data + pos + 1));

		/* Take account of CRC bytes */
		frame_size += 2;

		/* Write one frame to device */
		ret = mxt_bootloader_write(data, fw->data + pos, frame_size);
		if (ret)
			goto disable_irq;

		ret = mxt_check_bootloader(data, MXT_FRAME_CRC_PASS, true);
		if (ret) {
			retry++;

			/* Back off by 20ms per retry */
			msleep(retry * 20);

			if (retry > 20) {
				dev_err(dev, "Retry count exceeded\n");
				goto disable_irq;
			}
		} else {
			retry = 0;
			pos += frame_size;
			frame++;
		}

		if (frame % 50 == 0)
			dev_dbg(dev, "Sent %d frames, %d/%zd bytes\n",
				frame, pos, fw->size);
	}

	/* Wait for flash. */
	ret = mxt_wait_for_completion(data, &data->bl_completion,
				      MXT_FW_RESET_TIME);
	if (ret)
		goto disable_irq;

	dev_dbg(dev, "Sent %d frames, %d bytes\n", frame, pos);

	/*
	 * Wait for device to reset. Some bootloader versions do not assert
	 * the CHG line after bootloading has finished, so ignore potential
	 * errors.
	 */
	mxt_wait_for_completion(data, &data->bl_completion, MXT_FW_RESET_TIME);

	data->in_bootloader = false;

disable_irq:
	disable_irq(data->irq);
release_firmware:
	release_firmware(fw);
	return ret;
}

static ssize_t mxt_update_fw_store(struct device *dev,
					struct device_attribute *attr,
					const char *buf, size_t count)
{
	struct mxt_data *data = dev_get_drvdata(dev);
	int error;

	error = mxt_load_fw(dev, MXT_FW_NAME);
	if (error) {
		dev_err(dev, "The firmware update failed(%d)\n", error);
		count = error;
	} else {
		dev_info(dev, "The firmware update succeeded\n");

		error = mxt_initialize(data);
		if (error)
			return error;
	}

	return count;
}

static DEVICE_ATTR(fw_version, S_IRUGO, mxt_fw_version_show, NULL);
static DEVICE_ATTR(hw_version, S_IRUGO, mxt_hw_version_show, NULL);
static DEVICE_ATTR(object, S_IRUGO, mxt_object_show, NULL);
static DEVICE_ATTR(update_fw, S_IWUSR, NULL, mxt_update_fw_store);

static struct attribute *mxt_attrs[] = {
	&dev_attr_fw_version.attr,
	&dev_attr_hw_version.attr,
	&dev_attr_object.attr,
	&dev_attr_update_fw.attr,
	NULL
};

static const struct attribute_group mxt_attr_group = {
	.attrs = mxt_attrs,
};

static void mxt_start(struct mxt_data *data)
{
	switch (data->suspend_mode) {
	case MXT_SUSPEND_T9_CTRL:
		mxt_soft_reset(data);

		/* Touch enable */
		/* 0x83 = SCANEN | RPTEN | ENABLE */
		mxt_write_object(data,
				MXT_TOUCH_MULTI_T9, MXT_T9_CTRL, 0x83);
		break;

	case MXT_SUSPEND_DEEP_SLEEP:
	default:
		mxt_set_t7_power_cfg(data, MXT_POWER_CFG_RUN);

		/* Recalibrate since chip has been in deep sleep */
		mxt_t6_command(data, MXT_COMMAND_CALIBRATE, 1, false);
		break;
	}
}

static void mxt_stop(struct mxt_data *data)
{
	switch (data->suspend_mode) {
	case MXT_SUSPEND_T9_CTRL:
		/* Touch disable */
		mxt_write_object(data,
				MXT_TOUCH_MULTI_T9, MXT_T9_CTRL, 0);
		break;

	case MXT_SUSPEND_DEEP_SLEEP:
	default:
		mxt_set_t7_power_cfg(data, MXT_POWER_CFG_DEEPSLEEP);
		break;
	}
}

static int mxt_input_open(struct input_dev *dev)
{
	struct mxt_data *data = input_get_drvdata(dev);

	mxt_start(data);

	return 0;
}

static void mxt_input_close(struct input_dev *dev)
{
	struct mxt_data *data = input_get_drvdata(dev);

	mxt_stop(data);
}

static int mxt_parse_device_properties(struct mxt_data *data)
{
	static const char keymap_property[] = "linux,gpio-keymap";
	struct device *dev = &data->client->dev;
	u32 *keymap;
	int n_keys;
	int error;

	if (device_property_present(dev, keymap_property)) {
		n_keys = device_property_read_u32_array(dev, keymap_property,
							NULL, 0);
		if (n_keys <= 0) {
			error = n_keys < 0 ? n_keys : -EINVAL;
			dev_err(dev, "invalid/malformed '%s' property: %d\n",
				keymap_property, error);
			return error;
		}

		keymap = devm_kmalloc_array(dev, n_keys, sizeof(*keymap),
					    GFP_KERNEL);
		if (!keymap)
			return -ENOMEM;

		error = device_property_read_u32_array(dev, keymap_property,
						       keymap, n_keys);
		if (error) {
			dev_err(dev, "failed to parse '%s' property: %d\n",
				keymap_property, error);
			return error;
		}

		data->t19_keymap = keymap;
		data->t19_num_keys = n_keys;
	}

	return 0;
}

<<<<<<< HEAD
#ifdef CONFIG_ACPI

struct mxt_acpi_platform_data {
	const char *hid;
	const struct property_entry *props;
};

static unsigned int samus_touchpad_buttons[] = {
	KEY_RESERVED,
	KEY_RESERVED,
	KEY_RESERVED,
	BTN_LEFT
};

static const struct property_entry samus_touchpad_props[] = {
	PROPERTY_ENTRY_U32_ARRAY("linux,gpio-keymap", samus_touchpad_buttons),
	{ }
};

static struct mxt_acpi_platform_data samus_platform_data[] = {
	{
		/* Touchpad */
		.hid	= "ATML0000",
		.props	= samus_touchpad_props,
	},
	{
		/* Touchscreen */
		.hid	= "ATML0001",
	},
	{ }
};

static unsigned int chromebook_tp_buttons[] = {
	KEY_RESERVED,
	KEY_RESERVED,
	KEY_RESERVED,
	KEY_RESERVED,
	KEY_RESERVED,
	BTN_LEFT
};

static const struct property_entry chromebook_tp_props[] = {
	PROPERTY_ENTRY_U32_ARRAY("linux,gpio-keymap", chromebook_tp_buttons),
	{ }
};

static struct mxt_acpi_platform_data chromebook_platform_data[] = {
	{
		/* Touchpad */
		.hid	= "ATML0000",
		.props	= chromebook_tp_props,
	},
	{
		/* Touchscreen */
		.hid	= "ATML0001",
	},
	{ }
};

static const struct dmi_system_id mxt_dmi_table[] = {
	{
		/* 2015 Google Pixel */
		.ident = "Chromebook Pixel 2",
		.matches = {
			DMI_MATCH(DMI_SYS_VENDOR, "GOOGLE"),
			DMI_MATCH(DMI_PRODUCT_NAME, "Samus"),
		},
		.driver_data = samus_platform_data,
	},
	{
		/* Samsung Chromebook Pro */
		.ident = "Samsung Chromebook Pro",
		.matches = {
			DMI_MATCH(DMI_SYS_VENDOR, "Google"),
			DMI_MATCH(DMI_PRODUCT_NAME, "Caroline"),
		},
		.driver_data = samus_platform_data,
	},
	{
		/* Other Google Chromebooks */
		.ident = "Chromebook",
		.matches = {
			DMI_MATCH(DMI_SYS_VENDOR, "GOOGLE"),
		},
		.driver_data = chromebook_platform_data,
	},
	{ }
};

static int mxt_prepare_acpi_properties(struct i2c_client *client)
{
	struct acpi_device *adev;
	const struct dmi_system_id *system_id;
	const struct mxt_acpi_platform_data *acpi_pdata;

	adev = ACPI_COMPANION(&client->dev);
	if (!adev)
		return -ENOENT;

	system_id = dmi_first_match(mxt_dmi_table);
	if (!system_id)
		return -ENOENT;

	acpi_pdata = system_id->driver_data;
	if (!acpi_pdata)
		return -ENOENT;

	while (acpi_pdata->hid) {
		if (!strcmp(acpi_device_hid(adev), acpi_pdata->hid)) {
			/*
			 * Remove previously installed properties if we
			 * are probing this device not for the very first
			 * time.
			 */
			device_remove_properties(&client->dev);

			/*
			 * Now install the platform-specific properties
			 * that are missing from ACPI.
			 */
			device_add_properties(&client->dev, acpi_pdata->props);
			break;
		}

		acpi_pdata++;
	}

	return 0;
}
#else
static int mxt_prepare_acpi_properties(struct i2c_client *client)
{
	return -ENOENT;
}
#endif

=======
>>>>>>> e6e7e9cd
static const struct dmi_system_id chromebook_T9_suspend_dmi[] = {
	{
		.matches = {
			DMI_MATCH(DMI_SYS_VENDOR, "GOOGLE"),
			DMI_MATCH(DMI_PRODUCT_NAME, "Link"),
		},
	},
	{
		.matches = {
			DMI_MATCH(DMI_PRODUCT_NAME, "Peppy"),
		},
	},
	{ }
};

static int mxt_probe(struct i2c_client *client, const struct i2c_device_id *id)
{
	struct mxt_data *data;
	int error;

	/*
	 * Ignore devices that do not have device properties attached to
	 * them, as we need help determining whether we are dealing with
	 * touch screen or touchpad.
	 *
	 * So far on x86 the only users of Atmel touch controllers are
	 * Chromebooks, and chromeos_laptop driver will ensure that
	 * necessary properties are provided (if firmware does not do that).
	 */
	if (!device_property_present(&client->dev, "compatible"))
		return -ENXIO;

	/*
	 * Ignore ACPI devices representing bootloader mode.
	 *
	 * This is a bit of a hack: Google Chromebook BIOS creates ACPI
	 * devices for both application and bootloader modes, but we are
	 * interested in application mode only (if device is in bootloader
	 * mode we'll end up switching into application anyway). So far
	 * application mode addresses were all above 0x40, so we'll use it
	 * as a threshold.
	 */
	if (ACPI_COMPANION(&client->dev) && client->addr < 0x40)
		return -ENXIO;

	data = devm_kzalloc(&client->dev, sizeof(struct mxt_data), GFP_KERNEL);
	if (!data)
		return -ENOMEM;

	snprintf(data->phys, sizeof(data->phys), "i2c-%u-%04x/input0",
		 client->adapter->nr, client->addr);

	data->client = client;
	data->irq = client->irq;
	i2c_set_clientdata(client, data);

	init_completion(&data->bl_completion);
	init_completion(&data->reset_completion);
	init_completion(&data->crc_completion);

	data->suspend_mode = dmi_check_system(chromebook_T9_suspend_dmi) ?
		MXT_SUSPEND_T9_CTRL : MXT_SUSPEND_DEEP_SLEEP;

	error = mxt_parse_device_properties(data);
	if (error)
		return error;

	data->reset_gpio = devm_gpiod_get_optional(&client->dev,
						   "reset", GPIOD_OUT_LOW);
	if (IS_ERR(data->reset_gpio)) {
		error = PTR_ERR(data->reset_gpio);
		dev_err(&client->dev, "Failed to get reset gpio: %d\n", error);
		return error;
	}

	error = devm_request_threaded_irq(&client->dev, client->irq,
					  NULL, mxt_interrupt, IRQF_ONESHOT,
					  client->name, data);
	if (error) {
		dev_err(&client->dev, "Failed to register interrupt\n");
		return error;
	}

	disable_irq(client->irq);

	if (data->reset_gpio) {
		msleep(MXT_RESET_GPIO_TIME);
		gpiod_set_value(data->reset_gpio, 1);
		msleep(MXT_RESET_INVALID_CHG);
	}

	error = mxt_initialize(data);
	if (error)
		return error;

	error = sysfs_create_group(&client->dev.kobj, &mxt_attr_group);
	if (error) {
		dev_err(&client->dev, "Failure %d creating sysfs group\n",
			error);
		goto err_free_object;
	}

	return 0;

err_free_object:
	mxt_free_input_device(data);
	mxt_free_object_table(data);
	return error;
}

static int mxt_remove(struct i2c_client *client)
{
	struct mxt_data *data = i2c_get_clientdata(client);

	disable_irq(data->irq);
	sysfs_remove_group(&client->dev.kobj, &mxt_attr_group);
	mxt_free_input_device(data);
	mxt_free_object_table(data);

	return 0;
}

static int __maybe_unused mxt_suspend(struct device *dev)
{
	struct i2c_client *client = to_i2c_client(dev);
	struct mxt_data *data = i2c_get_clientdata(client);
	struct input_dev *input_dev = data->input_dev;

	if (!input_dev)
		return 0;

	mutex_lock(&input_dev->mutex);

	if (input_dev->users)
		mxt_stop(data);

	mutex_unlock(&input_dev->mutex);

	return 0;
}

static int __maybe_unused mxt_resume(struct device *dev)
{
	struct i2c_client *client = to_i2c_client(dev);
	struct mxt_data *data = i2c_get_clientdata(client);
	struct input_dev *input_dev = data->input_dev;

	if (!input_dev)
		return 0;

	mutex_lock(&input_dev->mutex);

	if (input_dev->users)
		mxt_start(data);

	mutex_unlock(&input_dev->mutex);

	return 0;
}

static SIMPLE_DEV_PM_OPS(mxt_pm_ops, mxt_suspend, mxt_resume);

static const struct of_device_id mxt_of_match[] = {
	{ .compatible = "atmel,maxtouch", },
	/* Compatibles listed below are deprecated */
	{ .compatible = "atmel,qt602240_ts", },
	{ .compatible = "atmel,atmel_mxt_ts", },
	{ .compatible = "atmel,atmel_mxt_tp", },
	{ .compatible = "atmel,mXT224", },
	{},
};
MODULE_DEVICE_TABLE(of, mxt_of_match);

#ifdef CONFIG_ACPI
static const struct acpi_device_id mxt_acpi_id[] = {
	{ "ATML0000", 0 },	/* Touchpad */
	{ "ATML0001", 0 },	/* Touchscreen */
	{ }
};
MODULE_DEVICE_TABLE(acpi, mxt_acpi_id);
#endif

static const struct i2c_device_id mxt_id[] = {
	{ "qt602240_ts", 0 },
	{ "atmel_mxt_ts", 0 },
	{ "atmel_mxt_tp", 0 },
	{ "maxtouch", 0 },
	{ "mXT224", 0 },
	{ }
};
MODULE_DEVICE_TABLE(i2c, mxt_id);

static struct i2c_driver mxt_driver = {
	.driver = {
		.name	= "atmel_mxt_ts",
		.of_match_table = mxt_of_match,
		.acpi_match_table = ACPI_PTR(mxt_acpi_id),
		.pm	= &mxt_pm_ops,
	},
	.probe		= mxt_probe,
	.remove		= mxt_remove,
	.id_table	= mxt_id,
};

module_i2c_driver(mxt_driver);

/* Module information */
MODULE_AUTHOR("Joonyoung Shim <jy0922.shim@samsung.com>");
MODULE_DESCRIPTION("Atmel maXTouch Touchscreen driver");
MODULE_LICENSE("GPL");<|MERGE_RESOLUTION|>--- conflicted
+++ resolved
@@ -3001,145 +3001,6 @@
 	return 0;
 }
 
-<<<<<<< HEAD
-#ifdef CONFIG_ACPI
-
-struct mxt_acpi_platform_data {
-	const char *hid;
-	const struct property_entry *props;
-};
-
-static unsigned int samus_touchpad_buttons[] = {
-	KEY_RESERVED,
-	KEY_RESERVED,
-	KEY_RESERVED,
-	BTN_LEFT
-};
-
-static const struct property_entry samus_touchpad_props[] = {
-	PROPERTY_ENTRY_U32_ARRAY("linux,gpio-keymap", samus_touchpad_buttons),
-	{ }
-};
-
-static struct mxt_acpi_platform_data samus_platform_data[] = {
-	{
-		/* Touchpad */
-		.hid	= "ATML0000",
-		.props	= samus_touchpad_props,
-	},
-	{
-		/* Touchscreen */
-		.hid	= "ATML0001",
-	},
-	{ }
-};
-
-static unsigned int chromebook_tp_buttons[] = {
-	KEY_RESERVED,
-	KEY_RESERVED,
-	KEY_RESERVED,
-	KEY_RESERVED,
-	KEY_RESERVED,
-	BTN_LEFT
-};
-
-static const struct property_entry chromebook_tp_props[] = {
-	PROPERTY_ENTRY_U32_ARRAY("linux,gpio-keymap", chromebook_tp_buttons),
-	{ }
-};
-
-static struct mxt_acpi_platform_data chromebook_platform_data[] = {
-	{
-		/* Touchpad */
-		.hid	= "ATML0000",
-		.props	= chromebook_tp_props,
-	},
-	{
-		/* Touchscreen */
-		.hid	= "ATML0001",
-	},
-	{ }
-};
-
-static const struct dmi_system_id mxt_dmi_table[] = {
-	{
-		/* 2015 Google Pixel */
-		.ident = "Chromebook Pixel 2",
-		.matches = {
-			DMI_MATCH(DMI_SYS_VENDOR, "GOOGLE"),
-			DMI_MATCH(DMI_PRODUCT_NAME, "Samus"),
-		},
-		.driver_data = samus_platform_data,
-	},
-	{
-		/* Samsung Chromebook Pro */
-		.ident = "Samsung Chromebook Pro",
-		.matches = {
-			DMI_MATCH(DMI_SYS_VENDOR, "Google"),
-			DMI_MATCH(DMI_PRODUCT_NAME, "Caroline"),
-		},
-		.driver_data = samus_platform_data,
-	},
-	{
-		/* Other Google Chromebooks */
-		.ident = "Chromebook",
-		.matches = {
-			DMI_MATCH(DMI_SYS_VENDOR, "GOOGLE"),
-		},
-		.driver_data = chromebook_platform_data,
-	},
-	{ }
-};
-
-static int mxt_prepare_acpi_properties(struct i2c_client *client)
-{
-	struct acpi_device *adev;
-	const struct dmi_system_id *system_id;
-	const struct mxt_acpi_platform_data *acpi_pdata;
-
-	adev = ACPI_COMPANION(&client->dev);
-	if (!adev)
-		return -ENOENT;
-
-	system_id = dmi_first_match(mxt_dmi_table);
-	if (!system_id)
-		return -ENOENT;
-
-	acpi_pdata = system_id->driver_data;
-	if (!acpi_pdata)
-		return -ENOENT;
-
-	while (acpi_pdata->hid) {
-		if (!strcmp(acpi_device_hid(adev), acpi_pdata->hid)) {
-			/*
-			 * Remove previously installed properties if we
-			 * are probing this device not for the very first
-			 * time.
-			 */
-			device_remove_properties(&client->dev);
-
-			/*
-			 * Now install the platform-specific properties
-			 * that are missing from ACPI.
-			 */
-			device_add_properties(&client->dev, acpi_pdata->props);
-			break;
-		}
-
-		acpi_pdata++;
-	}
-
-	return 0;
-}
-#else
-static int mxt_prepare_acpi_properties(struct i2c_client *client)
-{
-	return -ENOENT;
-}
-#endif
-
-=======
->>>>>>> e6e7e9cd
 static const struct dmi_system_id chromebook_T9_suspend_dmi[] = {
 	{
 		.matches = {
