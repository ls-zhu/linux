// SPDX-License-Identifier: GPL-2.0-only
/*
 *	linux/mm/filemap.c
 *
 * Copyright (C) 1994-1999  Linus Torvalds
 */

/*
 * This file handles the generic file mmap semantics used by
 * most "normal" filesystems (but you don't /have/ to use this:
 * the NFS filesystem used to do this differently, for example)
 */
#include <linux/export.h>
#include <linux/compiler.h>
#include <linux/dax.h>
#include <linux/fs.h>
#include <linux/sched/signal.h>
#include <linux/uaccess.h>
#include <linux/capability.h>
#include <linux/kernel_stat.h>
#include <linux/gfp.h>
#include <linux/mm.h>
#include <linux/swap.h>
#include <linux/swapops.h>
#include <linux/syscalls.h>
#include <linux/mman.h>
#include <linux/pagemap.h>
#include <linux/file.h>
#include <linux/uio.h>
#include <linux/error-injection.h>
#include <linux/hash.h>
#include <linux/writeback.h>
#include <linux/backing-dev.h>
#include <linux/pagevec.h>
#include <linux/security.h>
#include <linux/cpuset.h>
#include <linux/hugetlb.h>
#include <linux/memcontrol.h>
#include <linux/shmem_fs.h>
#include <linux/rmap.h>
#include <linux/delayacct.h>
#include <linux/psi.h>
#include <linux/ramfs.h>
#include <linux/page_idle.h>
#include <linux/migrate.h>
#include <linux/pipe_fs_i.h>
#include <linux/splice.h>
#include <linux/rcupdate_wait.h>
#include <linux/sched/mm.h>
#include <linux/fsnotify.h>
#include <asm/pgalloc.h>
#include <asm/tlbflush.h>
#include "internal.h"

#define CREATE_TRACE_POINTS
#include <trace/events/filemap.h>

/*
 * FIXME: remove all knowledge of the buffer layer from the core VM
 */
#include <linux/buffer_head.h> /* for try_to_free_buffers */

#include <asm/mman.h>

#include "swap.h"

/*
 * Shared mappings implemented 30.11.1994. It's not fully working yet,
 * though.
 *
 * Shared mappings now work. 15.8.1995  Bruno.
 *
 * finished 'unifying' the page and buffer cache and SMP-threaded the
 * page-cache, 21.05.1999, Ingo Molnar <mingo@redhat.com>
 *
 * SMP-threaded pagemap-LRU 1999, Andrea Arcangeli <andrea@suse.de>
 */

/*
 * Lock ordering:
 *
 *  ->i_mmap_rwsem		(truncate_pagecache)
 *    ->private_lock		(__free_pte->block_dirty_folio)
 *      ->swap_lock		(exclusive_swap_page, others)
 *        ->i_pages lock
 *
 *  ->i_rwsem
 *    ->invalidate_lock		(acquired by fs in truncate path)
 *      ->i_mmap_rwsem		(truncate->unmap_mapping_range)
 *
 *  ->mmap_lock
 *    ->i_mmap_rwsem
 *      ->page_table_lock or pte_lock	(various, mainly in memory.c)
 *        ->i_pages lock	(arch-dependent flush_dcache_mmap_lock)
 *
 *  ->mmap_lock
 *    ->invalidate_lock		(filemap_fault)
 *      ->lock_page		(filemap_fault, access_process_vm)
 *
 *  ->i_rwsem			(generic_perform_write)
 *    ->mmap_lock		(fault_in_readable->do_page_fault)
 *
 *  bdi->wb.list_lock
 *    sb_lock			(fs/fs-writeback.c)
 *    ->i_pages lock		(__sync_single_inode)
 *
 *  ->i_mmap_rwsem
 *    ->anon_vma.lock		(vma_merge)
 *
 *  ->anon_vma.lock
 *    ->page_table_lock or pte_lock	(anon_vma_prepare and various)
 *
 *  ->page_table_lock or pte_lock
 *    ->swap_lock		(try_to_unmap_one)
 *    ->private_lock		(try_to_unmap_one)
 *    ->i_pages lock		(try_to_unmap_one)
 *    ->lruvec->lru_lock	(follow_page_mask->mark_page_accessed)
 *    ->lruvec->lru_lock	(check_pte_range->folio_isolate_lru)
 *    ->private_lock		(folio_remove_rmap_pte->set_page_dirty)
 *    ->i_pages lock		(folio_remove_rmap_pte->set_page_dirty)
 *    bdi.wb->list_lock		(folio_remove_rmap_pte->set_page_dirty)
 *    ->inode->i_lock		(folio_remove_rmap_pte->set_page_dirty)
 *    bdi.wb->list_lock		(zap_pte_range->set_page_dirty)
 *    ->inode->i_lock		(zap_pte_range->set_page_dirty)
 *    ->private_lock		(zap_pte_range->block_dirty_folio)
 */

static void page_cache_delete(struct address_space *mapping,
				   struct folio *folio, void *shadow)
{
	XA_STATE(xas, &mapping->i_pages, folio->index);
	long nr = 1;

	mapping_set_update(&xas, mapping);

	xas_set_order(&xas, folio->index, folio_order(folio));
	nr = folio_nr_pages(folio);

	VM_BUG_ON_FOLIO(!folio_test_locked(folio), folio);

	xas_store(&xas, shadow);
	xas_init_marks(&xas);

	folio->mapping = NULL;
	/* Leave page->index set: truncation lookup relies upon it */
	mapping->nrpages -= nr;
}

static void filemap_unaccount_folio(struct address_space *mapping,
		struct folio *folio)
{
	long nr;

	VM_BUG_ON_FOLIO(folio_mapped(folio), folio);
	if (!IS_ENABLED(CONFIG_DEBUG_VM) && unlikely(folio_mapped(folio))) {
		pr_alert("BUG: Bad page cache in process %s  pfn:%05lx\n",
			 current->comm, folio_pfn(folio));
		dump_page(&folio->page, "still mapped when deleted");
		dump_stack();
		add_taint(TAINT_BAD_PAGE, LOCKDEP_NOW_UNRELIABLE);

		if (mapping_exiting(mapping) && !folio_test_large(folio)) {
			int mapcount = folio_mapcount(folio);

			if (folio_ref_count(folio) >= mapcount + 2) {
				/*
				 * All vmas have already been torn down, so it's
				 * a good bet that actually the page is unmapped
				 * and we'd rather not leak it: if we're wrong,
				 * another bad page check should catch it later.
				 */
				atomic_set(&folio->_mapcount, -1);
				folio_ref_sub(folio, mapcount);
			}
		}
	}

	/* hugetlb folios do not participate in page cache accounting. */
	if (folio_test_hugetlb(folio))
		return;

	nr = folio_nr_pages(folio);

	__lruvec_stat_mod_folio(folio, NR_FILE_PAGES, -nr);
	if (folio_test_swapbacked(folio)) {
		__lruvec_stat_mod_folio(folio, NR_SHMEM, -nr);
		if (folio_test_pmd_mappable(folio))
			__lruvec_stat_mod_folio(folio, NR_SHMEM_THPS, -nr);
	} else if (folio_test_pmd_mappable(folio)) {
		__lruvec_stat_mod_folio(folio, NR_FILE_THPS, -nr);
		filemap_nr_thps_dec(mapping);
	}

	/*
	 * At this point folio must be either written or cleaned by
	 * truncate.  Dirty folio here signals a bug and loss of
	 * unwritten data - on ordinary filesystems.
	 *
	 * But it's harmless on in-memory filesystems like tmpfs; and can
	 * occur when a driver which did get_user_pages() sets page dirty
	 * before putting it, while the inode is being finally evicted.
	 *
	 * Below fixes dirty accounting after removing the folio entirely
	 * but leaves the dirty flag set: it has no effect for truncated
	 * folio and anyway will be cleared before returning folio to
	 * buddy allocator.
	 */
	if (WARN_ON_ONCE(folio_test_dirty(folio) &&
			 mapping_can_writeback(mapping)))
		folio_account_cleaned(folio, inode_to_wb(mapping->host));
}

/*
 * Delete a page from the page cache and free it. Caller has to make
 * sure the page is locked and that nobody else uses it - or that usage
 * is safe.  The caller must hold the i_pages lock.
 */
void __filemap_remove_folio(struct folio *folio, void *shadow)
{
	struct address_space *mapping = folio->mapping;

	trace_mm_filemap_delete_from_page_cache(folio);
	filemap_unaccount_folio(mapping, folio);
	page_cache_delete(mapping, folio, shadow);
}

void filemap_free_folio(struct address_space *mapping, struct folio *folio)
{
	void (*free_folio)(struct folio *);
	int refs = 1;

	free_folio = mapping->a_ops->free_folio;
	if (free_folio)
		free_folio(folio);

	if (folio_test_large(folio))
		refs = folio_nr_pages(folio);
	folio_put_refs(folio, refs);
}

/**
 * filemap_remove_folio - Remove folio from page cache.
 * @folio: The folio.
 *
 * This must be called only on folios that are locked and have been
 * verified to be in the page cache.  It will never put the folio into
 * the free list because the caller has a reference on the page.
 */
void filemap_remove_folio(struct folio *folio)
{
	struct address_space *mapping = folio->mapping;

	BUG_ON(!folio_test_locked(folio));
	spin_lock(&mapping->host->i_lock);
	xa_lock_irq(&mapping->i_pages);
	__filemap_remove_folio(folio, NULL);
	xa_unlock_irq(&mapping->i_pages);
	if (mapping_shrinkable(mapping))
		inode_add_lru(mapping->host);
	spin_unlock(&mapping->host->i_lock);

	filemap_free_folio(mapping, folio);
}

/*
 * page_cache_delete_batch - delete several folios from page cache
 * @mapping: the mapping to which folios belong
 * @fbatch: batch of folios to delete
 *
 * The function walks over mapping->i_pages and removes folios passed in
 * @fbatch from the mapping. The function expects @fbatch to be sorted
 * by page index and is optimised for it to be dense.
 * It tolerates holes in @fbatch (mapping entries at those indices are not
 * modified).
 *
 * The function expects the i_pages lock to be held.
 */
static void page_cache_delete_batch(struct address_space *mapping,
			     struct folio_batch *fbatch)
{
	XA_STATE(xas, &mapping->i_pages, fbatch->folios[0]->index);
	long total_pages = 0;
	int i = 0;
	struct folio *folio;

	mapping_set_update(&xas, mapping);
	xas_for_each(&xas, folio, ULONG_MAX) {
		if (i >= folio_batch_count(fbatch))
			break;

		/* A swap/dax/shadow entry got inserted? Skip it. */
		if (xa_is_value(folio))
			continue;
		/*
		 * A page got inserted in our range? Skip it. We have our
		 * pages locked so they are protected from being removed.
		 * If we see a page whose index is higher than ours, it
		 * means our page has been removed, which shouldn't be
		 * possible because we're holding the PageLock.
		 */
		if (folio != fbatch->folios[i]) {
			VM_BUG_ON_FOLIO(folio->index >
					fbatch->folios[i]->index, folio);
			continue;
		}

		WARN_ON_ONCE(!folio_test_locked(folio));

		folio->mapping = NULL;
		/* Leave folio->index set: truncation lookup relies on it */

		i++;
		xas_store(&xas, NULL);
		total_pages += folio_nr_pages(folio);
	}
	mapping->nrpages -= total_pages;
}

void delete_from_page_cache_batch(struct address_space *mapping,
				  struct folio_batch *fbatch)
{
	int i;

	if (!folio_batch_count(fbatch))
		return;

	spin_lock(&mapping->host->i_lock);
	xa_lock_irq(&mapping->i_pages);
	for (i = 0; i < folio_batch_count(fbatch); i++) {
		struct folio *folio = fbatch->folios[i];

		trace_mm_filemap_delete_from_page_cache(folio);
		filemap_unaccount_folio(mapping, folio);
	}
	page_cache_delete_batch(mapping, fbatch);
	xa_unlock_irq(&mapping->i_pages);
	if (mapping_shrinkable(mapping))
		inode_add_lru(mapping->host);
	spin_unlock(&mapping->host->i_lock);

	for (i = 0; i < folio_batch_count(fbatch); i++)
		filemap_free_folio(mapping, fbatch->folios[i]);
}

int filemap_check_errors(struct address_space *mapping)
{
	int ret = 0;
	/* Check for outstanding write errors */
	if (test_bit(AS_ENOSPC, &mapping->flags) &&
	    test_and_clear_bit(AS_ENOSPC, &mapping->flags))
		ret = -ENOSPC;
	if (test_bit(AS_EIO, &mapping->flags) &&
	    test_and_clear_bit(AS_EIO, &mapping->flags))
		ret = -EIO;
	return ret;
}
EXPORT_SYMBOL(filemap_check_errors);

static int filemap_check_and_keep_errors(struct address_space *mapping)
{
	/* Check for outstanding write errors */
	if (test_bit(AS_EIO, &mapping->flags))
		return -EIO;
	if (test_bit(AS_ENOSPC, &mapping->flags))
		return -ENOSPC;
	return 0;
}

/**
 * filemap_fdatawrite_wbc - start writeback on mapping dirty pages in range
 * @mapping:	address space structure to write
 * @wbc:	the writeback_control controlling the writeout
 *
 * Call writepages on the mapping using the provided wbc to control the
 * writeout.
 *
 * Return: %0 on success, negative error code otherwise.
 */
int filemap_fdatawrite_wbc(struct address_space *mapping,
			   struct writeback_control *wbc)
{
	int ret;

	if (!mapping_can_writeback(mapping) ||
	    !mapping_tagged(mapping, PAGECACHE_TAG_DIRTY))
		return 0;

	wbc_attach_fdatawrite_inode(wbc, mapping->host);
	ret = do_writepages(mapping, wbc);
	wbc_detach_inode(wbc);
	return ret;
}
EXPORT_SYMBOL(filemap_fdatawrite_wbc);

/**
 * __filemap_fdatawrite_range - start writeback on mapping dirty pages in range
 * @mapping:	address space structure to write
 * @start:	offset in bytes where the range starts
 * @end:	offset in bytes where the range ends (inclusive)
 * @sync_mode:	enable synchronous operation
 *
 * Start writeback against all of a mapping's dirty pages that lie
 * within the byte offsets <start, end> inclusive.
 *
 * If sync_mode is WB_SYNC_ALL then this is a "data integrity" operation, as
 * opposed to a regular memory cleansing writeback.  The difference between
 * these two operations is that if a dirty page/buffer is encountered, it must
 * be waited upon, and not just skipped over.
 *
 * Return: %0 on success, negative error code otherwise.
 */
int __filemap_fdatawrite_range(struct address_space *mapping, loff_t start,
				loff_t end, int sync_mode)
{
	struct writeback_control wbc = {
		.sync_mode = sync_mode,
		.nr_to_write = LONG_MAX,
		.range_start = start,
		.range_end = end,
	};

	return filemap_fdatawrite_wbc(mapping, &wbc);
}

static inline int __filemap_fdatawrite(struct address_space *mapping,
	int sync_mode)
{
	return __filemap_fdatawrite_range(mapping, 0, LLONG_MAX, sync_mode);
}

int filemap_fdatawrite(struct address_space *mapping)
{
	return __filemap_fdatawrite(mapping, WB_SYNC_ALL);
}
EXPORT_SYMBOL(filemap_fdatawrite);

int filemap_fdatawrite_range(struct address_space *mapping, loff_t start,
				loff_t end)
{
	return __filemap_fdatawrite_range(mapping, start, end, WB_SYNC_ALL);
}
EXPORT_SYMBOL(filemap_fdatawrite_range);

/**
 * filemap_fdatawrite_range_kick - start writeback on a range
 * @mapping:	target address_space
 * @start:	index to start writeback on
<<<<<<< HEAD
 * @end:	last (non-inclusive) index for writeback
=======
 * @end:	last (inclusive) index for writeback
>>>>>>> fe0fb583
 *
 * This is a non-integrity writeback helper, to start writing back folios
 * for the indicated range.
 *
 * Return: %0 on success, negative error code otherwise.
 */
int filemap_fdatawrite_range_kick(struct address_space *mapping, loff_t start,
				  loff_t end)
{
	return __filemap_fdatawrite_range(mapping, start, end, WB_SYNC_NONE);
}
EXPORT_SYMBOL_GPL(filemap_fdatawrite_range_kick);

/**
 * filemap_flush - mostly a non-blocking flush
 * @mapping:	target address_space
 *
 * This is a mostly non-blocking flush.  Not suitable for data-integrity
 * purposes - I/O may not be started against all dirty pages.
 *
 * Return: %0 on success, negative error code otherwise.
 */
int filemap_flush(struct address_space *mapping)
{
	return __filemap_fdatawrite(mapping, WB_SYNC_NONE);
}
EXPORT_SYMBOL(filemap_flush);

/**
 * filemap_range_has_page - check if a page exists in range.
 * @mapping:           address space within which to check
 * @start_byte:        offset in bytes where the range starts
 * @end_byte:          offset in bytes where the range ends (inclusive)
 *
 * Find at least one page in the range supplied, usually used to check if
 * direct writing in this range will trigger a writeback.
 *
 * Return: %true if at least one page exists in the specified range,
 * %false otherwise.
 */
bool filemap_range_has_page(struct address_space *mapping,
			   loff_t start_byte, loff_t end_byte)
{
	struct folio *folio;
	XA_STATE(xas, &mapping->i_pages, start_byte >> PAGE_SHIFT);
	pgoff_t max = end_byte >> PAGE_SHIFT;

	if (end_byte < start_byte)
		return false;

	rcu_read_lock();
	for (;;) {
		folio = xas_find(&xas, max);
		if (xas_retry(&xas, folio))
			continue;
		/* Shadow entries don't count */
		if (xa_is_value(folio))
			continue;
		/*
		 * We don't need to try to pin this page; we're about to
		 * release the RCU lock anyway.  It is enough to know that
		 * there was a page here recently.
		 */
		break;
	}
	rcu_read_unlock();

	return folio != NULL;
}
EXPORT_SYMBOL(filemap_range_has_page);

static void __filemap_fdatawait_range(struct address_space *mapping,
				     loff_t start_byte, loff_t end_byte)
{
	pgoff_t index = start_byte >> PAGE_SHIFT;
	pgoff_t end = end_byte >> PAGE_SHIFT;
	struct folio_batch fbatch;
	unsigned nr_folios;

	folio_batch_init(&fbatch);

	while (index <= end) {
		unsigned i;

		nr_folios = filemap_get_folios_tag(mapping, &index, end,
				PAGECACHE_TAG_WRITEBACK, &fbatch);

		if (!nr_folios)
			break;

		for (i = 0; i < nr_folios; i++) {
			struct folio *folio = fbatch.folios[i];

			folio_wait_writeback(folio);
		}
		folio_batch_release(&fbatch);
		cond_resched();
	}
}

/**
 * filemap_fdatawait_range - wait for writeback to complete
 * @mapping:		address space structure to wait for
 * @start_byte:		offset in bytes where the range starts
 * @end_byte:		offset in bytes where the range ends (inclusive)
 *
 * Walk the list of under-writeback pages of the given address space
 * in the given range and wait for all of them.  Check error status of
 * the address space and return it.
 *
 * Since the error status of the address space is cleared by this function,
 * callers are responsible for checking the return value and handling and/or
 * reporting the error.
 *
 * Return: error status of the address space.
 */
int filemap_fdatawait_range(struct address_space *mapping, loff_t start_byte,
			    loff_t end_byte)
{
	__filemap_fdatawait_range(mapping, start_byte, end_byte);
	return filemap_check_errors(mapping);
}
EXPORT_SYMBOL(filemap_fdatawait_range);

/**
 * filemap_fdatawait_range_keep_errors - wait for writeback to complete
 * @mapping:		address space structure to wait for
 * @start_byte:		offset in bytes where the range starts
 * @end_byte:		offset in bytes where the range ends (inclusive)
 *
 * Walk the list of under-writeback pages of the given address space in the
 * given range and wait for all of them.  Unlike filemap_fdatawait_range(),
 * this function does not clear error status of the address space.
 *
 * Use this function if callers don't handle errors themselves.  Expected
 * call sites are system-wide / filesystem-wide data flushers: e.g. sync(2),
 * fsfreeze(8)
 */
int filemap_fdatawait_range_keep_errors(struct address_space *mapping,
		loff_t start_byte, loff_t end_byte)
{
	__filemap_fdatawait_range(mapping, start_byte, end_byte);
	return filemap_check_and_keep_errors(mapping);
}
EXPORT_SYMBOL(filemap_fdatawait_range_keep_errors);

/**
 * file_fdatawait_range - wait for writeback to complete
 * @file:		file pointing to address space structure to wait for
 * @start_byte:		offset in bytes where the range starts
 * @end_byte:		offset in bytes where the range ends (inclusive)
 *
 * Walk the list of under-writeback pages of the address space that file
 * refers to, in the given range and wait for all of them.  Check error
 * status of the address space vs. the file->f_wb_err cursor and return it.
 *
 * Since the error status of the file is advanced by this function,
 * callers are responsible for checking the return value and handling and/or
 * reporting the error.
 *
 * Return: error status of the address space vs. the file->f_wb_err cursor.
 */
int file_fdatawait_range(struct file *file, loff_t start_byte, loff_t end_byte)
{
	struct address_space *mapping = file->f_mapping;

	__filemap_fdatawait_range(mapping, start_byte, end_byte);
	return file_check_and_advance_wb_err(file);
}
EXPORT_SYMBOL(file_fdatawait_range);

/**
 * filemap_fdatawait_keep_errors - wait for writeback without clearing errors
 * @mapping: address space structure to wait for
 *
 * Walk the list of under-writeback pages of the given address space
 * and wait for all of them.  Unlike filemap_fdatawait(), this function
 * does not clear error status of the address space.
 *
 * Use this function if callers don't handle errors themselves.  Expected
 * call sites are system-wide / filesystem-wide data flushers: e.g. sync(2),
 * fsfreeze(8)
 *
 * Return: error status of the address space.
 */
int filemap_fdatawait_keep_errors(struct address_space *mapping)
{
	__filemap_fdatawait_range(mapping, 0, LLONG_MAX);
	return filemap_check_and_keep_errors(mapping);
}
EXPORT_SYMBOL(filemap_fdatawait_keep_errors);

/* Returns true if writeback might be needed or already in progress. */
static bool mapping_needs_writeback(struct address_space *mapping)
{
	return mapping->nrpages;
}

bool filemap_range_has_writeback(struct address_space *mapping,
				 loff_t start_byte, loff_t end_byte)
{
	XA_STATE(xas, &mapping->i_pages, start_byte >> PAGE_SHIFT);
	pgoff_t max = end_byte >> PAGE_SHIFT;
	struct folio *folio;

	if (end_byte < start_byte)
		return false;

	rcu_read_lock();
	xas_for_each(&xas, folio, max) {
		if (xas_retry(&xas, folio))
			continue;
		if (xa_is_value(folio))
			continue;
		if (folio_test_dirty(folio) || folio_test_locked(folio) ||
				folio_test_writeback(folio))
			break;
	}
	rcu_read_unlock();
	return folio != NULL;
}
EXPORT_SYMBOL_GPL(filemap_range_has_writeback);

/**
 * filemap_write_and_wait_range - write out & wait on a file range
 * @mapping:	the address_space for the pages
 * @lstart:	offset in bytes where the range starts
 * @lend:	offset in bytes where the range ends (inclusive)
 *
 * Write out and wait upon file offsets lstart->lend, inclusive.
 *
 * Note that @lend is inclusive (describes the last byte to be written) so
 * that this function can be used to write to the very end-of-file (end = -1).
 *
 * Return: error status of the address space.
 */
int filemap_write_and_wait_range(struct address_space *mapping,
				 loff_t lstart, loff_t lend)
{
	int err = 0, err2;

	if (lend < lstart)
		return 0;

	if (mapping_needs_writeback(mapping)) {
		err = __filemap_fdatawrite_range(mapping, lstart, lend,
						 WB_SYNC_ALL);
		/*
		 * Even if the above returned error, the pages may be
		 * written partially (e.g. -ENOSPC), so we wait for it.
		 * But the -EIO is special case, it may indicate the worst
		 * thing (e.g. bug) happened, so we avoid waiting for it.
		 */
		if (err != -EIO)
			__filemap_fdatawait_range(mapping, lstart, lend);
	}
	err2 = filemap_check_errors(mapping);
	if (!err)
		err = err2;
	return err;
}
EXPORT_SYMBOL(filemap_write_and_wait_range);

void __filemap_set_wb_err(struct address_space *mapping, int err)
{
	errseq_t eseq = errseq_set(&mapping->wb_err, err);

	trace_filemap_set_wb_err(mapping, eseq);
}
EXPORT_SYMBOL(__filemap_set_wb_err);

/**
 * file_check_and_advance_wb_err - report wb error (if any) that was previously
 * 				   and advance wb_err to current one
 * @file: struct file on which the error is being reported
 *
 * When userland calls fsync (or something like nfsd does the equivalent), we
 * want to report any writeback errors that occurred since the last fsync (or
 * since the file was opened if there haven't been any).
 *
 * Grab the wb_err from the mapping. If it matches what we have in the file,
 * then just quickly return 0. The file is all caught up.
 *
 * If it doesn't match, then take the mapping value, set the "seen" flag in
 * it and try to swap it into place. If it works, or another task beat us
 * to it with the new value, then update the f_wb_err and return the error
 * portion. The error at this point must be reported via proper channels
 * (a'la fsync, or NFS COMMIT operation, etc.).
 *
 * While we handle mapping->wb_err with atomic operations, the f_wb_err
 * value is protected by the f_lock since we must ensure that it reflects
 * the latest value swapped in for this file descriptor.
 *
 * Return: %0 on success, negative error code otherwise.
 */
int file_check_and_advance_wb_err(struct file *file)
{
	int err = 0;
	errseq_t old = READ_ONCE(file->f_wb_err);
	struct address_space *mapping = file->f_mapping;

	/* Locklessly handle the common case where nothing has changed */
	if (errseq_check(&mapping->wb_err, old)) {
		/* Something changed, must use slow path */
		spin_lock(&file->f_lock);
		old = file->f_wb_err;
		err = errseq_check_and_advance(&mapping->wb_err,
						&file->f_wb_err);
		trace_file_check_and_advance_wb_err(file, old);
		spin_unlock(&file->f_lock);
	}

	/*
	 * We're mostly using this function as a drop in replacement for
	 * filemap_check_errors. Clear AS_EIO/AS_ENOSPC to emulate the effect
	 * that the legacy code would have had on these flags.
	 */
	clear_bit(AS_EIO, &mapping->flags);
	clear_bit(AS_ENOSPC, &mapping->flags);
	return err;
}
EXPORT_SYMBOL(file_check_and_advance_wb_err);

/**
 * file_write_and_wait_range - write out & wait on a file range
 * @file:	file pointing to address_space with pages
 * @lstart:	offset in bytes where the range starts
 * @lend:	offset in bytes where the range ends (inclusive)
 *
 * Write out and wait upon file offsets lstart->lend, inclusive.
 *
 * Note that @lend is inclusive (describes the last byte to be written) so
 * that this function can be used to write to the very end-of-file (end = -1).
 *
 * After writing out and waiting on the data, we check and advance the
 * f_wb_err cursor to the latest value, and return any errors detected there.
 *
 * Return: %0 on success, negative error code otherwise.
 */
int file_write_and_wait_range(struct file *file, loff_t lstart, loff_t lend)
{
	int err = 0, err2;
	struct address_space *mapping = file->f_mapping;

	if (lend < lstart)
		return 0;

	if (mapping_needs_writeback(mapping)) {
		err = __filemap_fdatawrite_range(mapping, lstart, lend,
						 WB_SYNC_ALL);
		/* See comment of filemap_write_and_wait() */
		if (err != -EIO)
			__filemap_fdatawait_range(mapping, lstart, lend);
	}
	err2 = file_check_and_advance_wb_err(file);
	if (!err)
		err = err2;
	return err;
}
EXPORT_SYMBOL(file_write_and_wait_range);

/**
 * replace_page_cache_folio - replace a pagecache folio with a new one
 * @old:	folio to be replaced
 * @new:	folio to replace with
 *
 * This function replaces a folio in the pagecache with a new one.  On
 * success it acquires the pagecache reference for the new folio and
 * drops it for the old folio.  Both the old and new folios must be
 * locked.  This function does not add the new folio to the LRU, the
 * caller must do that.
 *
 * The remove + add is atomic.  This function cannot fail.
 */
void replace_page_cache_folio(struct folio *old, struct folio *new)
{
	struct address_space *mapping = old->mapping;
	void (*free_folio)(struct folio *) = mapping->a_ops->free_folio;
	pgoff_t offset = old->index;
	XA_STATE(xas, &mapping->i_pages, offset);

	VM_BUG_ON_FOLIO(!folio_test_locked(old), old);
	VM_BUG_ON_FOLIO(!folio_test_locked(new), new);
	VM_BUG_ON_FOLIO(new->mapping, new);

	folio_get(new);
	new->mapping = mapping;
	new->index = offset;

	mem_cgroup_replace_folio(old, new);

	xas_lock_irq(&xas);
	xas_store(&xas, new);

	old->mapping = NULL;
	/* hugetlb pages do not participate in page cache accounting. */
	if (!folio_test_hugetlb(old))
		__lruvec_stat_sub_folio(old, NR_FILE_PAGES);
	if (!folio_test_hugetlb(new))
		__lruvec_stat_add_folio(new, NR_FILE_PAGES);
	if (folio_test_swapbacked(old))
		__lruvec_stat_sub_folio(old, NR_SHMEM);
	if (folio_test_swapbacked(new))
		__lruvec_stat_add_folio(new, NR_SHMEM);
	xas_unlock_irq(&xas);
	if (free_folio)
		free_folio(old);
	folio_put(old);
}
EXPORT_SYMBOL_GPL(replace_page_cache_folio);

noinline int __filemap_add_folio(struct address_space *mapping,
		struct folio *folio, pgoff_t index, gfp_t gfp, void **shadowp)
{
	XA_STATE(xas, &mapping->i_pages, index);
	void *alloced_shadow = NULL;
	int alloced_order = 0;
	bool huge;
	long nr;

	VM_BUG_ON_FOLIO(!folio_test_locked(folio), folio);
	VM_BUG_ON_FOLIO(folio_test_swapbacked(folio), folio);
	VM_BUG_ON_FOLIO(folio_order(folio) < mapping_min_folio_order(mapping),
			folio);
	mapping_set_update(&xas, mapping);

	VM_BUG_ON_FOLIO(index & (folio_nr_pages(folio) - 1), folio);
	xas_set_order(&xas, index, folio_order(folio));
	huge = folio_test_hugetlb(folio);
	nr = folio_nr_pages(folio);

	gfp &= GFP_RECLAIM_MASK;
	folio_ref_add(folio, nr);
	folio->mapping = mapping;
	folio->index = xas.xa_index;

	for (;;) {
		int order = -1, split_order = 0;
		void *entry, *old = NULL;

		xas_lock_irq(&xas);
		xas_for_each_conflict(&xas, entry) {
			old = entry;
			if (!xa_is_value(entry)) {
				xas_set_err(&xas, -EEXIST);
				goto unlock;
			}
			/*
			 * If a larger entry exists,
			 * it will be the first and only entry iterated.
			 */
			if (order == -1)
				order = xas_get_order(&xas);
		}

		/* entry may have changed before we re-acquire the lock */
		if (alloced_order && (old != alloced_shadow || order != alloced_order)) {
			xas_destroy(&xas);
			alloced_order = 0;
		}

		if (old) {
			if (order > 0 && order > folio_order(folio)) {
				/* How to handle large swap entries? */
				BUG_ON(shmem_mapping(mapping));
				if (!alloced_order) {
					split_order = order;
					goto unlock;
				}
				xas_split(&xas, old, order);
				xas_reset(&xas);
			}
			if (shadowp)
				*shadowp = old;
		}

		xas_store(&xas, folio);
		if (xas_error(&xas))
			goto unlock;

		mapping->nrpages += nr;

		/* hugetlb pages do not participate in page cache accounting */
		if (!huge) {
			__lruvec_stat_mod_folio(folio, NR_FILE_PAGES, nr);
			if (folio_test_pmd_mappable(folio))
				__lruvec_stat_mod_folio(folio,
						NR_FILE_THPS, nr);
		}

unlock:
		xas_unlock_irq(&xas);

		/* split needed, alloc here and retry. */
		if (split_order) {
			xas_split_alloc(&xas, old, split_order, gfp);
			if (xas_error(&xas))
				goto error;
			alloced_shadow = old;
			alloced_order = split_order;
			xas_reset(&xas);
			continue;
		}

		if (!xas_nomem(&xas, gfp))
			break;
	}

	if (xas_error(&xas))
		goto error;

	trace_mm_filemap_add_to_page_cache(folio);
	return 0;
error:
	folio->mapping = NULL;
	/* Leave page->index set: truncation relies upon it */
	folio_put_refs(folio, nr);
	return xas_error(&xas);
}
ALLOW_ERROR_INJECTION(__filemap_add_folio, ERRNO);

int filemap_add_folio(struct address_space *mapping, struct folio *folio,
				pgoff_t index, gfp_t gfp)
{
	void *shadow = NULL;
	int ret;

	ret = mem_cgroup_charge(folio, NULL, gfp);
	if (ret)
		return ret;

	__folio_set_locked(folio);
	ret = __filemap_add_folio(mapping, folio, index, gfp, &shadow);
	if (unlikely(ret)) {
		mem_cgroup_uncharge(folio);
		__folio_clear_locked(folio);
	} else {
		/*
		 * The folio might have been evicted from cache only
		 * recently, in which case it should be activated like
		 * any other repeatedly accessed folio.
		 * The exception is folios getting rewritten; evicting other
		 * data from the working set, only to cache data that will
		 * get overwritten with something else, is a waste of memory.
		 */
		WARN_ON_ONCE(folio_test_active(folio));
		if (!(gfp & __GFP_WRITE) && shadow)
			workingset_refault(folio, shadow);
		folio_add_lru(folio);
	}
	return ret;
}
EXPORT_SYMBOL_GPL(filemap_add_folio);

#ifdef CONFIG_NUMA
struct folio *filemap_alloc_folio_noprof(gfp_t gfp, unsigned int order)
{
	int n;
	struct folio *folio;

	if (cpuset_do_page_mem_spread()) {
		unsigned int cpuset_mems_cookie;
		do {
			cpuset_mems_cookie = read_mems_allowed_begin();
			n = cpuset_mem_spread_node();
			folio = __folio_alloc_node_noprof(gfp, order, n);
		} while (!folio && read_mems_allowed_retry(cpuset_mems_cookie));

		return folio;
	}
	return folio_alloc_noprof(gfp, order);
}
EXPORT_SYMBOL(filemap_alloc_folio_noprof);
#endif

/*
 * filemap_invalidate_lock_two - lock invalidate_lock for two mappings
 *
 * Lock exclusively invalidate_lock of any passed mapping that is not NULL.
 *
 * @mapping1: the first mapping to lock
 * @mapping2: the second mapping to lock
 */
void filemap_invalidate_lock_two(struct address_space *mapping1,
				 struct address_space *mapping2)
{
	if (mapping1 > mapping2)
		swap(mapping1, mapping2);
	if (mapping1)
		down_write(&mapping1->invalidate_lock);
	if (mapping2 && mapping1 != mapping2)
		down_write_nested(&mapping2->invalidate_lock, 1);
}
EXPORT_SYMBOL(filemap_invalidate_lock_two);

/*
 * filemap_invalidate_unlock_two - unlock invalidate_lock for two mappings
 *
 * Unlock exclusive invalidate_lock of any passed mapping that is not NULL.
 *
 * @mapping1: the first mapping to unlock
 * @mapping2: the second mapping to unlock
 */
void filemap_invalidate_unlock_two(struct address_space *mapping1,
				   struct address_space *mapping2)
{
	if (mapping1)
		up_write(&mapping1->invalidate_lock);
	if (mapping2 && mapping1 != mapping2)
		up_write(&mapping2->invalidate_lock);
}
EXPORT_SYMBOL(filemap_invalidate_unlock_two);

/*
 * In order to wait for pages to become available there must be
 * waitqueues associated with pages. By using a hash table of
 * waitqueues where the bucket discipline is to maintain all
 * waiters on the same queue and wake all when any of the pages
 * become available, and for the woken contexts to check to be
 * sure the appropriate page became available, this saves space
 * at a cost of "thundering herd" phenomena during rare hash
 * collisions.
 */
#define PAGE_WAIT_TABLE_BITS 8
#define PAGE_WAIT_TABLE_SIZE (1 << PAGE_WAIT_TABLE_BITS)
static wait_queue_head_t folio_wait_table[PAGE_WAIT_TABLE_SIZE] __cacheline_aligned;

static wait_queue_head_t *folio_waitqueue(struct folio *folio)
{
	return &folio_wait_table[hash_ptr(folio, PAGE_WAIT_TABLE_BITS)];
}

void __init pagecache_init(void)
{
	int i;

	for (i = 0; i < PAGE_WAIT_TABLE_SIZE; i++)
		init_waitqueue_head(&folio_wait_table[i]);

	page_writeback_init();
}

/*
 * The page wait code treats the "wait->flags" somewhat unusually, because
 * we have multiple different kinds of waits, not just the usual "exclusive"
 * one.
 *
 * We have:
 *
 *  (a) no special bits set:
 *
 *	We're just waiting for the bit to be released, and when a waker
 *	calls the wakeup function, we set WQ_FLAG_WOKEN and wake it up,
 *	and remove it from the wait queue.
 *
 *	Simple and straightforward.
 *
 *  (b) WQ_FLAG_EXCLUSIVE:
 *
 *	The waiter is waiting to get the lock, and only one waiter should
 *	be woken up to avoid any thundering herd behavior. We'll set the
 *	WQ_FLAG_WOKEN bit, wake it up, and remove it from the wait queue.
 *
 *	This is the traditional exclusive wait.
 *
 *  (c) WQ_FLAG_EXCLUSIVE | WQ_FLAG_CUSTOM:
 *
 *	The waiter is waiting to get the bit, and additionally wants the
 *	lock to be transferred to it for fair lock behavior. If the lock
 *	cannot be taken, we stop walking the wait queue without waking
 *	the waiter.
 *
 *	This is the "fair lock handoff" case, and in addition to setting
 *	WQ_FLAG_WOKEN, we set WQ_FLAG_DONE to let the waiter easily see
 *	that it now has the lock.
 */
static int wake_page_function(wait_queue_entry_t *wait, unsigned mode, int sync, void *arg)
{
	unsigned int flags;
	struct wait_page_key *key = arg;
	struct wait_page_queue *wait_page
		= container_of(wait, struct wait_page_queue, wait);

	if (!wake_page_match(wait_page, key))
		return 0;

	/*
	 * If it's a lock handoff wait, we get the bit for it, and
	 * stop walking (and do not wake it up) if we can't.
	 */
	flags = wait->flags;
	if (flags & WQ_FLAG_EXCLUSIVE) {
		if (test_bit(key->bit_nr, &key->folio->flags))
			return -1;
		if (flags & WQ_FLAG_CUSTOM) {
			if (test_and_set_bit(key->bit_nr, &key->folio->flags))
				return -1;
			flags |= WQ_FLAG_DONE;
		}
	}

	/*
	 * We are holding the wait-queue lock, but the waiter that
	 * is waiting for this will be checking the flags without
	 * any locking.
	 *
	 * So update the flags atomically, and wake up the waiter
	 * afterwards to avoid any races. This store-release pairs
	 * with the load-acquire in folio_wait_bit_common().
	 */
	smp_store_release(&wait->flags, flags | WQ_FLAG_WOKEN);
	wake_up_state(wait->private, mode);

	/*
	 * Ok, we have successfully done what we're waiting for,
	 * and we can unconditionally remove the wait entry.
	 *
	 * Note that this pairs with the "finish_wait()" in the
	 * waiter, and has to be the absolute last thing we do.
	 * After this list_del_init(&wait->entry) the wait entry
	 * might be de-allocated and the process might even have
	 * exited.
	 */
	list_del_init_careful(&wait->entry);
	return (flags & WQ_FLAG_EXCLUSIVE) != 0;
}

static void folio_wake_bit(struct folio *folio, int bit_nr)
{
	wait_queue_head_t *q = folio_waitqueue(folio);
	struct wait_page_key key;
	unsigned long flags;

	key.folio = folio;
	key.bit_nr = bit_nr;
	key.page_match = 0;

	spin_lock_irqsave(&q->lock, flags);
	__wake_up_locked_key(q, TASK_NORMAL, &key);

	/*
	 * It's possible to miss clearing waiters here, when we woke our page
	 * waiters, but the hashed waitqueue has waiters for other pages on it.
	 * That's okay, it's a rare case. The next waker will clear it.
	 *
	 * Note that, depending on the page pool (buddy, hugetlb, ZONE_DEVICE,
	 * other), the flag may be cleared in the course of freeing the page;
	 * but that is not required for correctness.
	 */
	if (!waitqueue_active(q) || !key.page_match)
		folio_clear_waiters(folio);

	spin_unlock_irqrestore(&q->lock, flags);
}

/*
 * A choice of three behaviors for folio_wait_bit_common():
 */
enum behavior {
	EXCLUSIVE,	/* Hold ref to page and take the bit when woken, like
			 * __folio_lock() waiting on then setting PG_locked.
			 */
	SHARED,		/* Hold ref to page and check the bit when woken, like
			 * folio_wait_writeback() waiting on PG_writeback.
			 */
	DROP,		/* Drop ref to page before wait, no check when woken,
			 * like folio_put_wait_locked() on PG_locked.
			 */
};

/*
 * Attempt to check (or get) the folio flag, and mark us done
 * if successful.
 */
static inline bool folio_trylock_flag(struct folio *folio, int bit_nr,
					struct wait_queue_entry *wait)
{
	if (wait->flags & WQ_FLAG_EXCLUSIVE) {
		if (test_and_set_bit(bit_nr, &folio->flags))
			return false;
	} else if (test_bit(bit_nr, &folio->flags))
		return false;

	wait->flags |= WQ_FLAG_WOKEN | WQ_FLAG_DONE;
	return true;
}

/* How many times do we accept lock stealing from under a waiter? */
int sysctl_page_lock_unfairness = 5;

static inline int folio_wait_bit_common(struct folio *folio, int bit_nr,
		int state, enum behavior behavior)
{
	wait_queue_head_t *q = folio_waitqueue(folio);
	int unfairness = sysctl_page_lock_unfairness;
	struct wait_page_queue wait_page;
	wait_queue_entry_t *wait = &wait_page.wait;
	bool thrashing = false;
	unsigned long pflags;
	bool in_thrashing;

	if (bit_nr == PG_locked &&
	    !folio_test_uptodate(folio) && folio_test_workingset(folio)) {
		delayacct_thrashing_start(&in_thrashing);
		psi_memstall_enter(&pflags);
		thrashing = true;
	}

	init_wait(wait);
	wait->func = wake_page_function;
	wait_page.folio = folio;
	wait_page.bit_nr = bit_nr;

repeat:
	wait->flags = 0;
	if (behavior == EXCLUSIVE) {
		wait->flags = WQ_FLAG_EXCLUSIVE;
		if (--unfairness < 0)
			wait->flags |= WQ_FLAG_CUSTOM;
	}

	/*
	 * Do one last check whether we can get the
	 * page bit synchronously.
	 *
	 * Do the folio_set_waiters() marking before that
	 * to let any waker we _just_ missed know they
	 * need to wake us up (otherwise they'll never
	 * even go to the slow case that looks at the
	 * page queue), and add ourselves to the wait
	 * queue if we need to sleep.
	 *
	 * This part needs to be done under the queue
	 * lock to avoid races.
	 */
	spin_lock_irq(&q->lock);
	folio_set_waiters(folio);
	if (!folio_trylock_flag(folio, bit_nr, wait))
		__add_wait_queue_entry_tail(q, wait);
	spin_unlock_irq(&q->lock);

	/*
	 * From now on, all the logic will be based on
	 * the WQ_FLAG_WOKEN and WQ_FLAG_DONE flag, to
	 * see whether the page bit testing has already
	 * been done by the wake function.
	 *
	 * We can drop our reference to the folio.
	 */
	if (behavior == DROP)
		folio_put(folio);

	/*
	 * Note that until the "finish_wait()", or until
	 * we see the WQ_FLAG_WOKEN flag, we need to
	 * be very careful with the 'wait->flags', because
	 * we may race with a waker that sets them.
	 */
	for (;;) {
		unsigned int flags;

		set_current_state(state);

		/* Loop until we've been woken or interrupted */
		flags = smp_load_acquire(&wait->flags);
		if (!(flags & WQ_FLAG_WOKEN)) {
			if (signal_pending_state(state, current))
				break;

			io_schedule();
			continue;
		}

		/* If we were non-exclusive, we're done */
		if (behavior != EXCLUSIVE)
			break;

		/* If the waker got the lock for us, we're done */
		if (flags & WQ_FLAG_DONE)
			break;

		/*
		 * Otherwise, if we're getting the lock, we need to
		 * try to get it ourselves.
		 *
		 * And if that fails, we'll have to retry this all.
		 */
		if (unlikely(test_and_set_bit(bit_nr, folio_flags(folio, 0))))
			goto repeat;

		wait->flags |= WQ_FLAG_DONE;
		break;
	}

	/*
	 * If a signal happened, this 'finish_wait()' may remove the last
	 * waiter from the wait-queues, but the folio waiters bit will remain
	 * set. That's ok. The next wakeup will take care of it, and trying
	 * to do it here would be difficult and prone to races.
	 */
	finish_wait(q, wait);

	if (thrashing) {
		delayacct_thrashing_end(&in_thrashing);
		psi_memstall_leave(&pflags);
	}

	/*
	 * NOTE! The wait->flags weren't stable until we've done the
	 * 'finish_wait()', and we could have exited the loop above due
	 * to a signal, and had a wakeup event happen after the signal
	 * test but before the 'finish_wait()'.
	 *
	 * So only after the finish_wait() can we reliably determine
	 * if we got woken up or not, so we can now figure out the final
	 * return value based on that state without races.
	 *
	 * Also note that WQ_FLAG_WOKEN is sufficient for a non-exclusive
	 * waiter, but an exclusive one requires WQ_FLAG_DONE.
	 */
	if (behavior == EXCLUSIVE)
		return wait->flags & WQ_FLAG_DONE ? 0 : -EINTR;

	return wait->flags & WQ_FLAG_WOKEN ? 0 : -EINTR;
}

#ifdef CONFIG_MIGRATION
/**
 * migration_entry_wait_on_locked - Wait for a migration entry to be removed
 * @entry: migration swap entry.
 * @ptl: already locked ptl. This function will drop the lock.
 *
 * Wait for a migration entry referencing the given page to be removed. This is
 * equivalent to put_and_wait_on_page_locked(page, TASK_UNINTERRUPTIBLE) except
 * this can be called without taking a reference on the page. Instead this
 * should be called while holding the ptl for the migration entry referencing
 * the page.
 *
 * Returns after unlocking the ptl.
 *
 * This follows the same logic as folio_wait_bit_common() so see the comments
 * there.
 */
void migration_entry_wait_on_locked(swp_entry_t entry, spinlock_t *ptl)
	__releases(ptl)
{
	struct wait_page_queue wait_page;
	wait_queue_entry_t *wait = &wait_page.wait;
	bool thrashing = false;
	unsigned long pflags;
	bool in_thrashing;
	wait_queue_head_t *q;
	struct folio *folio = pfn_swap_entry_folio(entry);

	q = folio_waitqueue(folio);
	if (!folio_test_uptodate(folio) && folio_test_workingset(folio)) {
		delayacct_thrashing_start(&in_thrashing);
		psi_memstall_enter(&pflags);
		thrashing = true;
	}

	init_wait(wait);
	wait->func = wake_page_function;
	wait_page.folio = folio;
	wait_page.bit_nr = PG_locked;
	wait->flags = 0;

	spin_lock_irq(&q->lock);
	folio_set_waiters(folio);
	if (!folio_trylock_flag(folio, PG_locked, wait))
		__add_wait_queue_entry_tail(q, wait);
	spin_unlock_irq(&q->lock);

	/*
	 * If a migration entry exists for the page the migration path must hold
	 * a valid reference to the page, and it must take the ptl to remove the
	 * migration entry. So the page is valid until the ptl is dropped.
	 */
	spin_unlock(ptl);

	for (;;) {
		unsigned int flags;

		set_current_state(TASK_UNINTERRUPTIBLE);

		/* Loop until we've been woken or interrupted */
		flags = smp_load_acquire(&wait->flags);
		if (!(flags & WQ_FLAG_WOKEN)) {
			if (signal_pending_state(TASK_UNINTERRUPTIBLE, current))
				break;

			io_schedule();
			continue;
		}
		break;
	}

	finish_wait(q, wait);

	if (thrashing) {
		delayacct_thrashing_end(&in_thrashing);
		psi_memstall_leave(&pflags);
	}
}
#endif

void folio_wait_bit(struct folio *folio, int bit_nr)
{
	folio_wait_bit_common(folio, bit_nr, TASK_UNINTERRUPTIBLE, SHARED);
}
EXPORT_SYMBOL(folio_wait_bit);

int folio_wait_bit_killable(struct folio *folio, int bit_nr)
{
	return folio_wait_bit_common(folio, bit_nr, TASK_KILLABLE, SHARED);
}
EXPORT_SYMBOL(folio_wait_bit_killable);

/**
 * folio_put_wait_locked - Drop a reference and wait for it to be unlocked
 * @folio: The folio to wait for.
 * @state: The sleep state (TASK_KILLABLE, TASK_UNINTERRUPTIBLE, etc).
 *
 * The caller should hold a reference on @folio.  They expect the page to
 * become unlocked relatively soon, but do not wish to hold up migration
 * (for example) by holding the reference while waiting for the folio to
 * come unlocked.  After this function returns, the caller should not
 * dereference @folio.
 *
 * Return: 0 if the folio was unlocked or -EINTR if interrupted by a signal.
 */
static int folio_put_wait_locked(struct folio *folio, int state)
{
	return folio_wait_bit_common(folio, PG_locked, state, DROP);
}

/**
 * folio_unlock - Unlock a locked folio.
 * @folio: The folio.
 *
 * Unlocks the folio and wakes up any thread sleeping on the page lock.
 *
 * Context: May be called from interrupt or process context.  May not be
 * called from NMI context.
 */
void folio_unlock(struct folio *folio)
{
	/* Bit 7 allows x86 to check the byte's sign bit */
	BUILD_BUG_ON(PG_waiters != 7);
	BUILD_BUG_ON(PG_locked > 7);
	VM_BUG_ON_FOLIO(!folio_test_locked(folio), folio);
	if (folio_xor_flags_has_waiters(folio, 1 << PG_locked))
		folio_wake_bit(folio, PG_locked);
}
EXPORT_SYMBOL(folio_unlock);

/**
 * folio_end_read - End read on a folio.
 * @folio: The folio.
 * @success: True if all reads completed successfully.
 *
 * When all reads against a folio have completed, filesystems should
 * call this function to let the pagecache know that no more reads
 * are outstanding.  This will unlock the folio and wake up any thread
 * sleeping on the lock.  The folio will also be marked uptodate if all
 * reads succeeded.
 *
 * Context: May be called from interrupt or process context.  May not be
 * called from NMI context.
 */
void folio_end_read(struct folio *folio, bool success)
{
	unsigned long mask = 1 << PG_locked;

	/* Must be in bottom byte for x86 to work */
	BUILD_BUG_ON(PG_uptodate > 7);
	VM_BUG_ON_FOLIO(!folio_test_locked(folio), folio);
	VM_BUG_ON_FOLIO(success && folio_test_uptodate(folio), folio);

	if (likely(success))
		mask |= 1 << PG_uptodate;
	if (folio_xor_flags_has_waiters(folio, mask))
		folio_wake_bit(folio, PG_locked);
}
EXPORT_SYMBOL(folio_end_read);

/**
 * folio_end_private_2 - Clear PG_private_2 and wake any waiters.
 * @folio: The folio.
 *
 * Clear the PG_private_2 bit on a folio and wake up any sleepers waiting for
 * it.  The folio reference held for PG_private_2 being set is released.
 *
 * This is, for example, used when a netfs folio is being written to a local
 * disk cache, thereby allowing writes to the cache for the same folio to be
 * serialised.
 */
void folio_end_private_2(struct folio *folio)
{
	VM_BUG_ON_FOLIO(!folio_test_private_2(folio), folio);
	clear_bit_unlock(PG_private_2, folio_flags(folio, 0));
	folio_wake_bit(folio, PG_private_2);
	folio_put(folio);
}
EXPORT_SYMBOL(folio_end_private_2);

/**
 * folio_wait_private_2 - Wait for PG_private_2 to be cleared on a folio.
 * @folio: The folio to wait on.
 *
 * Wait for PG_private_2 to be cleared on a folio.
 */
void folio_wait_private_2(struct folio *folio)
{
	while (folio_test_private_2(folio))
		folio_wait_bit(folio, PG_private_2);
}
EXPORT_SYMBOL(folio_wait_private_2);

/**
 * folio_wait_private_2_killable - Wait for PG_private_2 to be cleared on a folio.
 * @folio: The folio to wait on.
 *
 * Wait for PG_private_2 to be cleared on a folio or until a fatal signal is
 * received by the calling task.
 *
 * Return:
 * - 0 if successful.
 * - -EINTR if a fatal signal was encountered.
 */
int folio_wait_private_2_killable(struct folio *folio)
{
	int ret = 0;

	while (folio_test_private_2(folio)) {
		ret = folio_wait_bit_killable(folio, PG_private_2);
		if (ret < 0)
			break;
	}

	return ret;
}
EXPORT_SYMBOL(folio_wait_private_2_killable);

/*
 * If folio was marked as dropbehind, then pages should be dropped when writeback
 * completes. Do that now. If we fail, it's likely because of a big folio -
 * just reset dropbehind for that case and latter completions should invalidate.
 */
static void folio_end_dropbehind_write(struct folio *folio)
{
	/*
	 * Hitting !in_task() should not happen off RWF_DONTCACHE writeback,
	 * but can happen if normal writeback just happens to find dirty folios
	 * that were created as part of uncached writeback, and that writeback
	 * would otherwise not need non-IRQ handling. Just skip the
	 * invalidation in that case.
	 */
	if (in_task() && folio_trylock(folio)) {
		if (folio->mapping)
			folio_unmap_invalidate(folio->mapping, folio, 0);
		folio_unlock(folio);
	}
}

/**
 * folio_end_writeback - End writeback against a folio.
 * @folio: The folio.
 *
 * The folio must actually be under writeback.
 *
 * Context: May be called from process or interrupt context.
 */
void folio_end_writeback(struct folio *folio)
{
	bool folio_dropbehind = false;

	VM_BUG_ON_FOLIO(!folio_test_writeback(folio), folio);

	/*
	 * folio_test_clear_reclaim() could be used here but it is an
	 * atomic operation and overkill in this particular case. Failing
	 * to shuffle a folio marked for immediate reclaim is too mild
	 * a gain to justify taking an atomic operation penalty at the
	 * end of every folio writeback.
	 */
	if (folio_test_reclaim(folio)) {
		folio_clear_reclaim(folio);
		folio_rotate_reclaimable(folio);
	}

	/*
	 * Writeback does not hold a folio reference of its own, relying
	 * on truncation to wait for the clearing of PG_writeback.
	 * But here we must make sure that the folio is not freed and
	 * reused before the folio_wake_bit().
	 */
	folio_get(folio);
	if (!folio_test_dirty(folio))
		folio_dropbehind = folio_test_clear_dropbehind(folio);
	if (__folio_end_writeback(folio))
		folio_wake_bit(folio, PG_writeback);
	acct_reclaim_writeback(folio);

	if (folio_dropbehind)
		folio_end_dropbehind_write(folio);
	folio_put(folio);
}
EXPORT_SYMBOL(folio_end_writeback);

/**
 * __folio_lock - Get a lock on the folio, assuming we need to sleep to get it.
 * @folio: The folio to lock
 */
void __folio_lock(struct folio *folio)
{
	folio_wait_bit_common(folio, PG_locked, TASK_UNINTERRUPTIBLE,
				EXCLUSIVE);
}
EXPORT_SYMBOL(__folio_lock);

int __folio_lock_killable(struct folio *folio)
{
	return folio_wait_bit_common(folio, PG_locked, TASK_KILLABLE,
					EXCLUSIVE);
}
EXPORT_SYMBOL_GPL(__folio_lock_killable);

static int __folio_lock_async(struct folio *folio, struct wait_page_queue *wait)
{
	struct wait_queue_head *q = folio_waitqueue(folio);
	int ret;

	wait->folio = folio;
	wait->bit_nr = PG_locked;

	spin_lock_irq(&q->lock);
	__add_wait_queue_entry_tail(q, &wait->wait);
	folio_set_waiters(folio);
	ret = !folio_trylock(folio);
	/*
	 * If we were successful now, we know we're still on the
	 * waitqueue as we're still under the lock. This means it's
	 * safe to remove and return success, we know the callback
	 * isn't going to trigger.
	 */
	if (!ret)
		__remove_wait_queue(q, &wait->wait);
	else
		ret = -EIOCBQUEUED;
	spin_unlock_irq(&q->lock);
	return ret;
}

/*
 * Return values:
 * 0 - folio is locked.
 * non-zero - folio is not locked.
 *     mmap_lock or per-VMA lock has been released (mmap_read_unlock() or
 *     vma_end_read()), unless flags had both FAULT_FLAG_ALLOW_RETRY and
 *     FAULT_FLAG_RETRY_NOWAIT set, in which case the lock is still held.
 *
 * If neither ALLOW_RETRY nor KILLABLE are set, will always return 0
 * with the folio locked and the mmap_lock/per-VMA lock is left unperturbed.
 */
vm_fault_t __folio_lock_or_retry(struct folio *folio, struct vm_fault *vmf)
{
	unsigned int flags = vmf->flags;

	if (fault_flag_allow_retry_first(flags)) {
		/*
		 * CAUTION! In this case, mmap_lock/per-VMA lock is not
		 * released even though returning VM_FAULT_RETRY.
		 */
		if (flags & FAULT_FLAG_RETRY_NOWAIT)
			return VM_FAULT_RETRY;

		release_fault_lock(vmf);
		if (flags & FAULT_FLAG_KILLABLE)
			folio_wait_locked_killable(folio);
		else
			folio_wait_locked(folio);
		return VM_FAULT_RETRY;
	}
	if (flags & FAULT_FLAG_KILLABLE) {
		bool ret;

		ret = __folio_lock_killable(folio);
		if (ret) {
			release_fault_lock(vmf);
			return VM_FAULT_RETRY;
		}
	} else {
		__folio_lock(folio);
	}

	return 0;
}

/**
 * page_cache_next_miss() - Find the next gap in the page cache.
 * @mapping: Mapping.
 * @index: Index.
 * @max_scan: Maximum range to search.
 *
 * Search the range [index, min(index + max_scan - 1, ULONG_MAX)] for the
 * gap with the lowest index.
 *
 * This function may be called under the rcu_read_lock.  However, this will
 * not atomically search a snapshot of the cache at a single point in time.
 * For example, if a gap is created at index 5, then subsequently a gap is
 * created at index 10, page_cache_next_miss covering both indices may
 * return 10 if called under the rcu_read_lock.
 *
 * Return: The index of the gap if found, otherwise an index outside the
 * range specified (in which case 'return - index >= max_scan' will be true).
 * In the rare case of index wrap-around, 0 will be returned.
 */
pgoff_t page_cache_next_miss(struct address_space *mapping,
			     pgoff_t index, unsigned long max_scan)
{
	XA_STATE(xas, &mapping->i_pages, index);

	while (max_scan--) {
		void *entry = xas_next(&xas);
		if (!entry || xa_is_value(entry))
			return xas.xa_index;
		if (xas.xa_index == 0)
			return 0;
	}

	return index + max_scan;
}
EXPORT_SYMBOL(page_cache_next_miss);

/**
 * page_cache_prev_miss() - Find the previous gap in the page cache.
 * @mapping: Mapping.
 * @index: Index.
 * @max_scan: Maximum range to search.
 *
 * Search the range [max(index - max_scan + 1, 0), index] for the
 * gap with the highest index.
 *
 * This function may be called under the rcu_read_lock.  However, this will
 * not atomically search a snapshot of the cache at a single point in time.
 * For example, if a gap is created at index 10, then subsequently a gap is
 * created at index 5, page_cache_prev_miss() covering both indices may
 * return 5 if called under the rcu_read_lock.
 *
 * Return: The index of the gap if found, otherwise an index outside the
 * range specified (in which case 'index - return >= max_scan' will be true).
 * In the rare case of wrap-around, ULONG_MAX will be returned.
 */
pgoff_t page_cache_prev_miss(struct address_space *mapping,
			     pgoff_t index, unsigned long max_scan)
{
	XA_STATE(xas, &mapping->i_pages, index);

	while (max_scan--) {
		void *entry = xas_prev(&xas);
		if (!entry || xa_is_value(entry))
			break;
		if (xas.xa_index == ULONG_MAX)
			break;
	}

	return xas.xa_index;
}
EXPORT_SYMBOL(page_cache_prev_miss);

/*
 * Lockless page cache protocol:
 * On the lookup side:
 * 1. Load the folio from i_pages
 * 2. Increment the refcount if it's not zero
 * 3. If the folio is not found by xas_reload(), put the refcount and retry
 *
 * On the removal side:
 * A. Freeze the page (by zeroing the refcount if nobody else has a reference)
 * B. Remove the page from i_pages
 * C. Return the page to the page allocator
 *
 * This means that any page may have its reference count temporarily
 * increased by a speculative page cache (or GUP-fast) lookup as it can
 * be allocated by another user before the RCU grace period expires.
 * Because the refcount temporarily acquired here may end up being the
 * last refcount on the page, any page allocation must be freeable by
 * folio_put().
 */

/*
 * filemap_get_entry - Get a page cache entry.
 * @mapping: the address_space to search
 * @index: The page cache index.
 *
 * Looks up the page cache entry at @mapping & @index.  If it is a folio,
 * it is returned with an increased refcount.  If it is a shadow entry
 * of a previously evicted folio, or a swap entry from shmem/tmpfs,
 * it is returned without further action.
 *
 * Return: The folio, swap or shadow entry, %NULL if nothing is found.
 */
void *filemap_get_entry(struct address_space *mapping, pgoff_t index)
{
	XA_STATE(xas, &mapping->i_pages, index);
	struct folio *folio;

	rcu_read_lock();
repeat:
	xas_reset(&xas);
	folio = xas_load(&xas);
	if (xas_retry(&xas, folio))
		goto repeat;
	/*
	 * A shadow entry of a recently evicted page, or a swap entry from
	 * shmem/tmpfs.  Return it without attempting to raise page count.
	 */
	if (!folio || xa_is_value(folio))
		goto out;

	if (!folio_try_get(folio))
		goto repeat;

	if (unlikely(folio != xas_reload(&xas))) {
		folio_put(folio);
		goto repeat;
	}
out:
	rcu_read_unlock();

	return folio;
}

/**
 * __filemap_get_folio - Find and get a reference to a folio.
 * @mapping: The address_space to search.
 * @index: The page index.
 * @fgp_flags: %FGP flags modify how the folio is returned.
 * @gfp: Memory allocation flags to use if %FGP_CREAT is specified.
 *
 * Looks up the page cache entry at @mapping & @index.
 *
 * If %FGP_LOCK or %FGP_CREAT are specified then the function may sleep even
 * if the %GFP flags specified for %FGP_CREAT are atomic.
 *
 * If this function returns a folio, it is returned with an increased refcount.
 *
 * Return: The found folio or an ERR_PTR() otherwise.
 */
struct folio *__filemap_get_folio(struct address_space *mapping, pgoff_t index,
		fgf_t fgp_flags, gfp_t gfp)
{
	struct folio *folio;

repeat:
	folio = filemap_get_entry(mapping, index);
	if (xa_is_value(folio))
		folio = NULL;
	if (!folio)
		goto no_page;

	if (fgp_flags & FGP_LOCK) {
		if (fgp_flags & FGP_NOWAIT) {
			if (!folio_trylock(folio)) {
				folio_put(folio);
				return ERR_PTR(-EAGAIN);
			}
		} else {
			folio_lock(folio);
		}

		/* Has the page been truncated? */
		if (unlikely(folio->mapping != mapping)) {
			folio_unlock(folio);
			folio_put(folio);
			goto repeat;
		}
		VM_BUG_ON_FOLIO(!folio_contains(folio, index), folio);
	}

	if (fgp_flags & FGP_ACCESSED)
		folio_mark_accessed(folio);
	else if (fgp_flags & FGP_WRITE) {
		/* Clear idle flag for buffer write */
		if (folio_test_idle(folio))
			folio_clear_idle(folio);
	}

	if (fgp_flags & FGP_STABLE)
		folio_wait_stable(folio);
no_page:
	if (!folio && (fgp_flags & FGP_CREAT)) {
		unsigned int min_order = mapping_min_folio_order(mapping);
		unsigned int order = max(min_order, FGF_GET_ORDER(fgp_flags));
		int err;
		index = mapping_align_index(mapping, index);

		if ((fgp_flags & FGP_WRITE) && mapping_can_writeback(mapping))
			gfp |= __GFP_WRITE;
		if (fgp_flags & FGP_NOFS)
			gfp &= ~__GFP_FS;
		if (fgp_flags & FGP_NOWAIT) {
			gfp &= ~GFP_KERNEL;
			gfp |= GFP_NOWAIT | __GFP_NOWARN;
		}
		if (WARN_ON_ONCE(!(fgp_flags & (FGP_LOCK | FGP_FOR_MMAP))))
			fgp_flags |= FGP_LOCK;

		if (order > mapping_max_folio_order(mapping))
			order = mapping_max_folio_order(mapping);
		/* If we're not aligned, allocate a smaller folio */
		if (index & ((1UL << order) - 1))
			order = __ffs(index);

		do {
			gfp_t alloc_gfp = gfp;

			err = -ENOMEM;
			if (order > min_order)
				alloc_gfp |= __GFP_NORETRY | __GFP_NOWARN;
			folio = filemap_alloc_folio(alloc_gfp, order);
			if (!folio)
				continue;

			/* Init accessed so avoid atomic mark_page_accessed later */
			if (fgp_flags & FGP_ACCESSED)
				__folio_set_referenced(folio);
			if (fgp_flags & FGP_DONTCACHE)
				__folio_set_dropbehind(folio);

			err = filemap_add_folio(mapping, folio, index, gfp);
			if (!err)
				break;
			folio_put(folio);
			folio = NULL;
		} while (order-- > min_order);

		if (err == -EEXIST)
			goto repeat;
		if (err)
			return ERR_PTR(err);
		/*
		 * filemap_add_folio locks the page, and for mmap
		 * we expect an unlocked page.
		 */
		if (folio && (fgp_flags & FGP_FOR_MMAP))
			folio_unlock(folio);
	}

	if (!folio)
		return ERR_PTR(-ENOENT);
	/* not an uncached lookup, clear uncached if set */
	if (folio_test_dropbehind(folio) && !(fgp_flags & FGP_DONTCACHE))
		folio_clear_dropbehind(folio);
	return folio;
}
EXPORT_SYMBOL(__filemap_get_folio);

static inline struct folio *find_get_entry(struct xa_state *xas, pgoff_t max,
		xa_mark_t mark)
{
	struct folio *folio;

retry:
	if (mark == XA_PRESENT)
		folio = xas_find(xas, max);
	else
		folio = xas_find_marked(xas, max, mark);

	if (xas_retry(xas, folio))
		goto retry;
	/*
	 * A shadow entry of a recently evicted page, a swap
	 * entry from shmem/tmpfs or a DAX entry.  Return it
	 * without attempting to raise page count.
	 */
	if (!folio || xa_is_value(folio))
		return folio;

	if (!folio_try_get(folio))
		goto reset;

	if (unlikely(folio != xas_reload(xas))) {
		folio_put(folio);
		goto reset;
	}

	return folio;
reset:
	xas_reset(xas);
	goto retry;
}

/**
 * find_get_entries - gang pagecache lookup
 * @mapping:	The address_space to search
 * @start:	The starting page cache index
 * @end:	The final page index (inclusive).
 * @fbatch:	Where the resulting entries are placed.
 * @indices:	The cache indices corresponding to the entries in @entries
 *
 * find_get_entries() will search for and return a batch of entries in
 * the mapping.  The entries are placed in @fbatch.  find_get_entries()
 * takes a reference on any actual folios it returns.
 *
 * The entries have ascending indexes.  The indices may not be consecutive
 * due to not-present entries or large folios.
 *
 * Any shadow entries of evicted folios, or swap entries from
 * shmem/tmpfs, are included in the returned array.
 *
 * Return: The number of entries which were found.
 */
unsigned find_get_entries(struct address_space *mapping, pgoff_t *start,
		pgoff_t end, struct folio_batch *fbatch, pgoff_t *indices)
{
	XA_STATE(xas, &mapping->i_pages, *start);
	struct folio *folio;

	rcu_read_lock();
	while ((folio = find_get_entry(&xas, end, XA_PRESENT)) != NULL) {
		indices[fbatch->nr] = xas.xa_index;
		if (!folio_batch_add(fbatch, folio))
			break;
	}

	if (folio_batch_count(fbatch)) {
		unsigned long nr;
		int idx = folio_batch_count(fbatch) - 1;

		folio = fbatch->folios[idx];
		if (!xa_is_value(folio))
			nr = folio_nr_pages(folio);
		else
			nr = 1 << xa_get_order(&mapping->i_pages, indices[idx]);
		*start = round_down(indices[idx] + nr, nr);
	}
	rcu_read_unlock();

	return folio_batch_count(fbatch);
}

/**
 * find_lock_entries - Find a batch of pagecache entries.
 * @mapping:	The address_space to search.
 * @start:	The starting page cache index.
 * @end:	The final page index (inclusive).
 * @fbatch:	Where the resulting entries are placed.
 * @indices:	The cache indices of the entries in @fbatch.
 *
 * find_lock_entries() will return a batch of entries from @mapping.
 * Swap, shadow and DAX entries are included.  Folios are returned
 * locked and with an incremented refcount.  Folios which are locked
 * by somebody else or under writeback are skipped.  Folios which are
 * partially outside the range are not returned.
 *
 * The entries have ascending indexes.  The indices may not be consecutive
 * due to not-present entries, large folios, folios which could not be
 * locked or folios under writeback.
 *
 * Return: The number of entries which were found.
 */
unsigned find_lock_entries(struct address_space *mapping, pgoff_t *start,
		pgoff_t end, struct folio_batch *fbatch, pgoff_t *indices)
{
	XA_STATE(xas, &mapping->i_pages, *start);
	struct folio *folio;

	rcu_read_lock();
	while ((folio = find_get_entry(&xas, end, XA_PRESENT))) {
		unsigned long base;
		unsigned long nr;

		if (!xa_is_value(folio)) {
			nr = folio_nr_pages(folio);
			base = folio->index;
			/* Omit large folio which begins before the start */
			if (base < *start)
				goto put;
			/* Omit large folio which extends beyond the end */
			if (base + nr - 1 > end)
				goto put;
			if (!folio_trylock(folio))
				goto put;
			if (folio->mapping != mapping ||
			    folio_test_writeback(folio))
				goto unlock;
			VM_BUG_ON_FOLIO(!folio_contains(folio, xas.xa_index),
					folio);
		} else {
			nr = 1 << xas_get_order(&xas);
			base = xas.xa_index & ~(nr - 1);
			/* Omit order>0 value which begins before the start */
			if (base < *start)
				continue;
			/* Omit order>0 value which extends beyond the end */
			if (base + nr - 1 > end)
				break;
		}

		/* Update start now so that last update is correct on return */
		*start = base + nr;
		indices[fbatch->nr] = xas.xa_index;
		if (!folio_batch_add(fbatch, folio))
			break;
		continue;
unlock:
		folio_unlock(folio);
put:
		folio_put(folio);
	}
	rcu_read_unlock();

	return folio_batch_count(fbatch);
}

/**
 * filemap_get_folios - Get a batch of folios
 * @mapping:	The address_space to search
 * @start:	The starting page index
 * @end:	The final page index (inclusive)
 * @fbatch:	The batch to fill.
 *
 * Search for and return a batch of folios in the mapping starting at
 * index @start and up to index @end (inclusive).  The folios are returned
 * in @fbatch with an elevated reference count.
 *
 * Return: The number of folios which were found.
 * We also update @start to index the next folio for the traversal.
 */
unsigned filemap_get_folios(struct address_space *mapping, pgoff_t *start,
		pgoff_t end, struct folio_batch *fbatch)
{
	return filemap_get_folios_tag(mapping, start, end, XA_PRESENT, fbatch);
}
EXPORT_SYMBOL(filemap_get_folios);

/**
 * filemap_get_folios_contig - Get a batch of contiguous folios
 * @mapping:	The address_space to search
 * @start:	The starting page index
 * @end:	The final page index (inclusive)
 * @fbatch:	The batch to fill
 *
 * filemap_get_folios_contig() works exactly like filemap_get_folios(),
 * except the returned folios are guaranteed to be contiguous. This may
 * not return all contiguous folios if the batch gets filled up.
 *
 * Return: The number of folios found.
 * Also update @start to be positioned for traversal of the next folio.
 */

unsigned filemap_get_folios_contig(struct address_space *mapping,
		pgoff_t *start, pgoff_t end, struct folio_batch *fbatch)
{
	XA_STATE(xas, &mapping->i_pages, *start);
	unsigned long nr;
	struct folio *folio;

	rcu_read_lock();

	for (folio = xas_load(&xas); folio && xas.xa_index <= end;
			folio = xas_next(&xas)) {
		if (xas_retry(&xas, folio))
			continue;
		/*
		 * If the entry has been swapped out, we can stop looking.
		 * No current caller is looking for DAX entries.
		 */
		if (xa_is_value(folio))
			goto update_start;

		/* If we landed in the middle of a THP, continue at its end. */
		if (xa_is_sibling(folio))
			goto update_start;

		if (!folio_try_get(folio))
			goto retry;

		if (unlikely(folio != xas_reload(&xas)))
			goto put_folio;

		if (!folio_batch_add(fbatch, folio)) {
			nr = folio_nr_pages(folio);
			*start = folio->index + nr;
			goto out;
		}
		continue;
put_folio:
		folio_put(folio);

retry:
		xas_reset(&xas);
	}

update_start:
	nr = folio_batch_count(fbatch);

	if (nr) {
		folio = fbatch->folios[nr - 1];
		*start = folio_next_index(folio);
	}
out:
	rcu_read_unlock();
	return folio_batch_count(fbatch);
}
EXPORT_SYMBOL(filemap_get_folios_contig);

/**
 * filemap_get_folios_tag - Get a batch of folios matching @tag
 * @mapping:    The address_space to search
 * @start:      The starting page index
 * @end:        The final page index (inclusive)
 * @tag:        The tag index
 * @fbatch:     The batch to fill
 *
 * The first folio may start before @start; if it does, it will contain
 * @start.  The final folio may extend beyond @end; if it does, it will
 * contain @end.  The folios have ascending indices.  There may be gaps
 * between the folios if there are indices which have no folio in the
 * page cache.  If folios are added to or removed from the page cache
 * while this is running, they may or may not be found by this call.
 * Only returns folios that are tagged with @tag.
 *
 * Return: The number of folios found.
 * Also update @start to index the next folio for traversal.
 */
unsigned filemap_get_folios_tag(struct address_space *mapping, pgoff_t *start,
			pgoff_t end, xa_mark_t tag, struct folio_batch *fbatch)
{
	XA_STATE(xas, &mapping->i_pages, *start);
	struct folio *folio;

	rcu_read_lock();
	while ((folio = find_get_entry(&xas, end, tag)) != NULL) {
		/*
		 * Shadow entries should never be tagged, but this iteration
		 * is lockless so there is a window for page reclaim to evict
		 * a page we saw tagged. Skip over it.
		 */
		if (xa_is_value(folio))
			continue;
		if (!folio_batch_add(fbatch, folio)) {
			unsigned long nr = folio_nr_pages(folio);
			*start = folio->index + nr;
			goto out;
		}
	}
	/*
	 * We come here when there is no page beyond @end. We take care to not
	 * overflow the index @start as it confuses some of the callers. This
	 * breaks the iteration when there is a page at index -1 but that is
	 * already broke anyway.
	 */
	if (end == (pgoff_t)-1)
		*start = (pgoff_t)-1;
	else
		*start = end + 1;
out:
	rcu_read_unlock();

	return folio_batch_count(fbatch);
}
EXPORT_SYMBOL(filemap_get_folios_tag);

/*
 * CD/DVDs are error prone. When a medium error occurs, the driver may fail
 * a _large_ part of the i/o request. Imagine the worst scenario:
 *
 *      ---R__________________________________________B__________
 *         ^ reading here                             ^ bad block(assume 4k)
 *
 * read(R) => miss => readahead(R...B) => media error => frustrating retries
 * => failing the whole request => read(R) => read(R+1) =>
 * readahead(R+1...B+1) => bang => read(R+2) => read(R+3) =>
 * readahead(R+3...B+2) => bang => read(R+3) => read(R+4) =>
 * readahead(R+4...B+3) => bang => read(R+4) => read(R+5) => ......
 *
 * It is going insane. Fix it by quickly scaling down the readahead size.
 */
static void shrink_readahead_size_eio(struct file_ra_state *ra)
{
	ra->ra_pages /= 4;
}

/*
 * filemap_get_read_batch - Get a batch of folios for read
 *
 * Get a batch of folios which represent a contiguous range of bytes in
 * the file.  No exceptional entries will be returned.  If @index is in
 * the middle of a folio, the entire folio will be returned.  The last
 * folio in the batch may have the readahead flag set or the uptodate flag
 * clear so that the caller can take the appropriate action.
 */
static void filemap_get_read_batch(struct address_space *mapping,
		pgoff_t index, pgoff_t max, struct folio_batch *fbatch)
{
	XA_STATE(xas, &mapping->i_pages, index);
	struct folio *folio;

	rcu_read_lock();
	for (folio = xas_load(&xas); folio; folio = xas_next(&xas)) {
		if (xas_retry(&xas, folio))
			continue;
		if (xas.xa_index > max || xa_is_value(folio))
			break;
		if (xa_is_sibling(folio))
			break;
		if (!folio_try_get(folio))
			goto retry;

		if (unlikely(folio != xas_reload(&xas)))
			goto put_folio;

		if (!folio_batch_add(fbatch, folio))
			break;
		if (!folio_test_uptodate(folio))
			break;
		if (folio_test_readahead(folio))
			break;
		xas_advance(&xas, folio_next_index(folio) - 1);
		continue;
put_folio:
		folio_put(folio);
retry:
		xas_reset(&xas);
	}
	rcu_read_unlock();
}

static int filemap_read_folio(struct file *file, filler_t filler,
		struct folio *folio)
{
	bool workingset = folio_test_workingset(folio);
	unsigned long pflags;
	int error;

	/* Start the actual read. The read will unlock the page. */
	if (unlikely(workingset))
		psi_memstall_enter(&pflags);
	error = filler(file, folio);
	if (unlikely(workingset))
		psi_memstall_leave(&pflags);
	if (error)
		return error;

	error = folio_wait_locked_killable(folio);
	if (error)
		return error;
	if (folio_test_uptodate(folio))
		return 0;
	if (file)
		shrink_readahead_size_eio(&file->f_ra);
	return -EIO;
}

static bool filemap_range_uptodate(struct address_space *mapping,
		loff_t pos, size_t count, struct folio *folio,
		bool need_uptodate)
{
	if (folio_test_uptodate(folio))
		return true;
	/* pipes can't handle partially uptodate pages */
	if (need_uptodate)
		return false;
	if (!mapping->a_ops->is_partially_uptodate)
		return false;
	if (mapping->host->i_blkbits >= folio_shift(folio))
		return false;

	if (folio_pos(folio) > pos) {
		count -= folio_pos(folio) - pos;
		pos = 0;
	} else {
		pos -= folio_pos(folio);
	}

	return mapping->a_ops->is_partially_uptodate(folio, pos, count);
}

static int filemap_update_page(struct kiocb *iocb,
		struct address_space *mapping, size_t count,
		struct folio *folio, bool need_uptodate)
{
	int error;

	if (iocb->ki_flags & IOCB_NOWAIT) {
		if (!filemap_invalidate_trylock_shared(mapping))
			return -EAGAIN;
	} else {
		filemap_invalidate_lock_shared(mapping);
	}

	if (!folio_trylock(folio)) {
		error = -EAGAIN;
		if (iocb->ki_flags & (IOCB_NOWAIT | IOCB_NOIO))
			goto unlock_mapping;
		if (!(iocb->ki_flags & IOCB_WAITQ)) {
			filemap_invalidate_unlock_shared(mapping);
			/*
			 * This is where we usually end up waiting for a
			 * previously submitted readahead to finish.
			 */
			folio_put_wait_locked(folio, TASK_KILLABLE);
			return AOP_TRUNCATED_PAGE;
		}
		error = __folio_lock_async(folio, iocb->ki_waitq);
		if (error)
			goto unlock_mapping;
	}

	error = AOP_TRUNCATED_PAGE;
	if (!folio->mapping)
		goto unlock;

	error = 0;
	if (filemap_range_uptodate(mapping, iocb->ki_pos, count, folio,
				   need_uptodate))
		goto unlock;

	error = -EAGAIN;
	if (iocb->ki_flags & (IOCB_NOIO | IOCB_NOWAIT | IOCB_WAITQ))
		goto unlock;

	error = filemap_read_folio(iocb->ki_filp, mapping->a_ops->read_folio,
			folio);
	goto unlock_mapping;
unlock:
	folio_unlock(folio);
unlock_mapping:
	filemap_invalidate_unlock_shared(mapping);
	if (error == AOP_TRUNCATED_PAGE)
		folio_put(folio);
	return error;
}

static int filemap_create_folio(struct kiocb *iocb, struct folio_batch *fbatch)
{
	struct address_space *mapping = iocb->ki_filp->f_mapping;
	struct folio *folio;
	int error;
	unsigned int min_order = mapping_min_folio_order(mapping);
	pgoff_t index;

	if (iocb->ki_flags & (IOCB_NOWAIT | IOCB_WAITQ))
		return -EAGAIN;

	folio = filemap_alloc_folio(mapping_gfp_mask(mapping), min_order);
	if (!folio)
		return -ENOMEM;
	if (iocb->ki_flags & IOCB_DONTCACHE)
		__folio_set_dropbehind(folio);

	/*
	 * Protect against truncate / hole punch. Grabbing invalidate_lock
	 * here assures we cannot instantiate and bring uptodate new
	 * pagecache folios after evicting page cache during truncate
	 * and before actually freeing blocks.	Note that we could
	 * release invalidate_lock after inserting the folio into
	 * the page cache as the locked folio would then be enough to
	 * synchronize with hole punching. But there are code paths
	 * such as filemap_update_page() filling in partially uptodate
	 * pages or ->readahead() that need to hold invalidate_lock
	 * while mapping blocks for IO so let's hold the lock here as
	 * well to keep locking rules simple.
	 */
	filemap_invalidate_lock_shared(mapping);
	index = (iocb->ki_pos >> (PAGE_SHIFT + min_order)) << min_order;
	error = filemap_add_folio(mapping, folio, index,
			mapping_gfp_constraint(mapping, GFP_KERNEL));
	if (error == -EEXIST)
		error = AOP_TRUNCATED_PAGE;
	if (error)
		goto error;

	error = filemap_read_folio(iocb->ki_filp, mapping->a_ops->read_folio,
					folio);
	if (error)
		goto error;

	filemap_invalidate_unlock_shared(mapping);
	folio_batch_add(fbatch, folio);
	return 0;
error:
	filemap_invalidate_unlock_shared(mapping);
	folio_put(folio);
	return error;
}

static int filemap_readahead(struct kiocb *iocb, struct file *file,
		struct address_space *mapping, struct folio *folio,
		pgoff_t last_index)
{
	DEFINE_READAHEAD(ractl, file, &file->f_ra, mapping, folio->index);

	if (iocb->ki_flags & IOCB_NOIO)
		return -EAGAIN;
	if (iocb->ki_flags & IOCB_DONTCACHE)
		ractl.dropbehind = 1;
	page_cache_async_ra(&ractl, folio, last_index - folio->index);
	return 0;
}

static int filemap_get_pages(struct kiocb *iocb, size_t count,
		struct folio_batch *fbatch, bool need_uptodate)
{
	struct file *filp = iocb->ki_filp;
	struct address_space *mapping = filp->f_mapping;
	pgoff_t index = iocb->ki_pos >> PAGE_SHIFT;
	pgoff_t last_index;
	struct folio *folio;
	unsigned int flags;
	int err = 0;

	/* "last_index" is the index of the page beyond the end of the read */
	last_index = DIV_ROUND_UP(iocb->ki_pos + count, PAGE_SIZE);
retry:
	if (fatal_signal_pending(current))
		return -EINTR;

	filemap_get_read_batch(mapping, index, last_index - 1, fbatch);
	if (!folio_batch_count(fbatch)) {
		DEFINE_READAHEAD(ractl, filp, &filp->f_ra, mapping, index);

		if (iocb->ki_flags & IOCB_NOIO)
			return -EAGAIN;
		if (iocb->ki_flags & IOCB_NOWAIT)
			flags = memalloc_noio_save();
		if (iocb->ki_flags & IOCB_DONTCACHE)
			ractl.dropbehind = 1;
		page_cache_sync_ra(&ractl, last_index - index);
		if (iocb->ki_flags & IOCB_NOWAIT)
			memalloc_noio_restore(flags);
		filemap_get_read_batch(mapping, index, last_index - 1, fbatch);
	}
	if (!folio_batch_count(fbatch)) {
		err = filemap_create_folio(iocb, fbatch);
		if (err == AOP_TRUNCATED_PAGE)
			goto retry;
		return err;
	}

	folio = fbatch->folios[folio_batch_count(fbatch) - 1];
	if (folio_test_readahead(folio)) {
		err = filemap_readahead(iocb, filp, mapping, folio, last_index);
		if (err)
			goto err;
	}
	if (!folio_test_uptodate(folio)) {
		if ((iocb->ki_flags & IOCB_WAITQ) &&
		    folio_batch_count(fbatch) > 1)
			iocb->ki_flags |= IOCB_NOWAIT;
		err = filemap_update_page(iocb, mapping, count, folio,
					  need_uptodate);
		if (err)
			goto err;
	}

	trace_mm_filemap_get_pages(mapping, index, last_index - 1);
	return 0;
err:
	if (err < 0)
		folio_put(folio);
	if (likely(--fbatch->nr))
		return 0;
	if (err == AOP_TRUNCATED_PAGE)
		goto retry;
	return err;
}

static inline bool pos_same_folio(loff_t pos1, loff_t pos2, struct folio *folio)
{
	unsigned int shift = folio_shift(folio);

	return (pos1 >> shift == pos2 >> shift);
}

static void filemap_end_dropbehind_read(struct address_space *mapping,
					struct folio *folio)
{
	if (!folio_test_dropbehind(folio))
		return;
	if (folio_test_writeback(folio) || folio_test_dirty(folio))
		return;
	if (folio_trylock(folio)) {
		if (folio_test_clear_dropbehind(folio))
			folio_unmap_invalidate(mapping, folio, 0);
		folio_unlock(folio);
	}
}

/**
 * filemap_read - Read data from the page cache.
 * @iocb: The iocb to read.
 * @iter: Destination for the data.
 * @already_read: Number of bytes already read by the caller.
 *
 * Copies data from the page cache.  If the data is not currently present,
 * uses the readahead and read_folio address_space operations to fetch it.
 *
 * Return: Total number of bytes copied, including those already read by
 * the caller.  If an error happens before any bytes are copied, returns
 * a negative error number.
 */
ssize_t filemap_read(struct kiocb *iocb, struct iov_iter *iter,
		ssize_t already_read)
{
	struct file *filp = iocb->ki_filp;
	struct file_ra_state *ra = &filp->f_ra;
	struct address_space *mapping = filp->f_mapping;
	struct inode *inode = mapping->host;
	struct folio_batch fbatch;
	int i, error = 0;
	bool writably_mapped;
	loff_t isize, end_offset;
	loff_t last_pos = ra->prev_pos;

	if (unlikely(iocb->ki_pos < 0))
		return -EINVAL;
	if (unlikely(iocb->ki_pos >= inode->i_sb->s_maxbytes))
		return 0;
	if (unlikely(!iov_iter_count(iter)))
		return 0;

	iov_iter_truncate(iter, inode->i_sb->s_maxbytes - iocb->ki_pos);
	folio_batch_init(&fbatch);

	do {
		cond_resched();

		/*
		 * If we've already successfully copied some data, then we
		 * can no longer safely return -EIOCBQUEUED. Hence mark
		 * an async read NOWAIT at that point.
		 */
		if ((iocb->ki_flags & IOCB_WAITQ) && already_read)
			iocb->ki_flags |= IOCB_NOWAIT;

		if (unlikely(iocb->ki_pos >= i_size_read(inode)))
			break;

		error = filemap_get_pages(iocb, iter->count, &fbatch, false);
		if (error < 0)
			break;

		/*
		 * i_size must be checked after we know the pages are Uptodate.
		 *
		 * Checking i_size after the check allows us to calculate
		 * the correct value for "nr", which means the zero-filled
		 * part of the page is not copied back to userspace (unless
		 * another truncate extends the file - this is desired though).
		 */
		isize = i_size_read(inode);
		if (unlikely(iocb->ki_pos >= isize))
			goto put_folios;
		end_offset = min_t(loff_t, isize, iocb->ki_pos + iter->count);

		/*
		 * Once we start copying data, we don't want to be touching any
		 * cachelines that might be contended:
		 */
		writably_mapped = mapping_writably_mapped(mapping);

		/*
		 * When a read accesses the same folio several times, only
		 * mark it as accessed the first time.
		 */
		if (!pos_same_folio(iocb->ki_pos, last_pos - 1,
				    fbatch.folios[0]))
			folio_mark_accessed(fbatch.folios[0]);

		for (i = 0; i < folio_batch_count(&fbatch); i++) {
			struct folio *folio = fbatch.folios[i];
			size_t fsize = folio_size(folio);
			size_t offset = iocb->ki_pos & (fsize - 1);
			size_t bytes = min_t(loff_t, end_offset - iocb->ki_pos,
					     fsize - offset);
			size_t copied;

			if (end_offset < folio_pos(folio))
				break;
			if (i > 0)
				folio_mark_accessed(folio);
			/*
			 * If users can be writing to this folio using arbitrary
			 * virtual addresses, take care of potential aliasing
			 * before reading the folio on the kernel side.
			 */
			if (writably_mapped)
				flush_dcache_folio(folio);

			copied = copy_folio_to_iter(folio, offset, bytes, iter);

			already_read += copied;
			iocb->ki_pos += copied;
			last_pos = iocb->ki_pos;

			if (copied < bytes) {
				error = -EFAULT;
				break;
			}
		}
put_folios:
		for (i = 0; i < folio_batch_count(&fbatch); i++) {
			struct folio *folio = fbatch.folios[i];

			filemap_end_dropbehind_read(mapping, folio);
			folio_put(folio);
		}
		folio_batch_init(&fbatch);
	} while (iov_iter_count(iter) && iocb->ki_pos < isize && !error);

	file_accessed(filp);
	ra->prev_pos = last_pos;
	return already_read ? already_read : error;
}
EXPORT_SYMBOL_GPL(filemap_read);

int kiocb_write_and_wait(struct kiocb *iocb, size_t count)
{
	struct address_space *mapping = iocb->ki_filp->f_mapping;
	loff_t pos = iocb->ki_pos;
	loff_t end = pos + count - 1;

	if (iocb->ki_flags & IOCB_NOWAIT) {
		if (filemap_range_needs_writeback(mapping, pos, end))
			return -EAGAIN;
		return 0;
	}

	return filemap_write_and_wait_range(mapping, pos, end);
}
EXPORT_SYMBOL_GPL(kiocb_write_and_wait);

int filemap_invalidate_pages(struct address_space *mapping,
			     loff_t pos, loff_t end, bool nowait)
{
	int ret;

	if (nowait) {
		/* we could block if there are any pages in the range */
		if (filemap_range_has_page(mapping, pos, end))
			return -EAGAIN;
	} else {
		ret = filemap_write_and_wait_range(mapping, pos, end);
		if (ret)
			return ret;
	}

	/*
	 * After a write we want buffered reads to be sure to go to disk to get
	 * the new data.  We invalidate clean cached page from the region we're
	 * about to write.  We do this *before* the write so that we can return
	 * without clobbering -EIOCBQUEUED from ->direct_IO().
	 */
	return invalidate_inode_pages2_range(mapping, pos >> PAGE_SHIFT,
					     end >> PAGE_SHIFT);
}

int kiocb_invalidate_pages(struct kiocb *iocb, size_t count)
{
	struct address_space *mapping = iocb->ki_filp->f_mapping;

	return filemap_invalidate_pages(mapping, iocb->ki_pos,
					iocb->ki_pos + count - 1,
					iocb->ki_flags & IOCB_NOWAIT);
}
EXPORT_SYMBOL_GPL(kiocb_invalidate_pages);

/**
 * generic_file_read_iter - generic filesystem read routine
 * @iocb:	kernel I/O control block
 * @iter:	destination for the data read
 *
 * This is the "read_iter()" routine for all filesystems
 * that can use the page cache directly.
 *
 * The IOCB_NOWAIT flag in iocb->ki_flags indicates that -EAGAIN shall
 * be returned when no data can be read without waiting for I/O requests
 * to complete; it doesn't prevent readahead.
 *
 * The IOCB_NOIO flag in iocb->ki_flags indicates that no new I/O
 * requests shall be made for the read or for readahead.  When no data
 * can be read, -EAGAIN shall be returned.  When readahead would be
 * triggered, a partial, possibly empty read shall be returned.
 *
 * Return:
 * * number of bytes copied, even for partial reads
 * * negative error code (or 0 if IOCB_NOIO) if nothing was read
 */
ssize_t
generic_file_read_iter(struct kiocb *iocb, struct iov_iter *iter)
{
	size_t count = iov_iter_count(iter);
	ssize_t retval = 0;

	if (!count)
		return 0; /* skip atime */

	if (iocb->ki_flags & IOCB_DIRECT) {
		struct file *file = iocb->ki_filp;
		struct address_space *mapping = file->f_mapping;
		struct inode *inode = mapping->host;

		retval = kiocb_write_and_wait(iocb, count);
		if (retval < 0)
			return retval;
		file_accessed(file);

		retval = mapping->a_ops->direct_IO(iocb, iter);
		if (retval >= 0) {
			iocb->ki_pos += retval;
			count -= retval;
		}
		if (retval != -EIOCBQUEUED)
			iov_iter_revert(iter, count - iov_iter_count(iter));

		/*
		 * Btrfs can have a short DIO read if we encounter
		 * compressed extents, so if there was an error, or if
		 * we've already read everything we wanted to, or if
		 * there was a short read because we hit EOF, go ahead
		 * and return.  Otherwise fallthrough to buffered io for
		 * the rest of the read.  Buffered reads will not work for
		 * DAX files, so don't bother trying.
		 */
		if (retval < 0 || !count || IS_DAX(inode))
			return retval;
		if (iocb->ki_pos >= i_size_read(inode))
			return retval;
	}

	return filemap_read(iocb, iter, retval);
}
EXPORT_SYMBOL(generic_file_read_iter);

/*
 * Splice subpages from a folio into a pipe.
 */
size_t splice_folio_into_pipe(struct pipe_inode_info *pipe,
			      struct folio *folio, loff_t fpos, size_t size)
{
	struct page *page;
	size_t spliced = 0, offset = offset_in_folio(folio, fpos);

	page = folio_page(folio, offset / PAGE_SIZE);
	size = min(size, folio_size(folio) - offset);
	offset %= PAGE_SIZE;

	while (spliced < size &&
	       !pipe_full(pipe->head, pipe->tail, pipe->max_usage)) {
		struct pipe_buffer *buf = pipe_head_buf(pipe);
		size_t part = min_t(size_t, PAGE_SIZE - offset, size - spliced);

		*buf = (struct pipe_buffer) {
			.ops	= &page_cache_pipe_buf_ops,
			.page	= page,
			.offset	= offset,
			.len	= part,
		};
		folio_get(folio);
		pipe->head++;
		page++;
		spliced += part;
		offset = 0;
	}

	return spliced;
}

/**
 * filemap_splice_read -  Splice data from a file's pagecache into a pipe
 * @in: The file to read from
 * @ppos: Pointer to the file position to read from
 * @pipe: The pipe to splice into
 * @len: The amount to splice
 * @flags: The SPLICE_F_* flags
 *
 * This function gets folios from a file's pagecache and splices them into the
 * pipe.  Readahead will be called as necessary to fill more folios.  This may
 * be used for blockdevs also.
 *
 * Return: On success, the number of bytes read will be returned and *@ppos
 * will be updated if appropriate; 0 will be returned if there is no more data
 * to be read; -EAGAIN will be returned if the pipe had no space, and some
 * other negative error code will be returned on error.  A short read may occur
 * if the pipe has insufficient space, we reach the end of the data or we hit a
 * hole.
 */
ssize_t filemap_splice_read(struct file *in, loff_t *ppos,
			    struct pipe_inode_info *pipe,
			    size_t len, unsigned int flags)
{
	struct folio_batch fbatch;
	struct kiocb iocb;
	size_t total_spliced = 0, used, npages;
	loff_t isize, end_offset;
	bool writably_mapped;
	int i, error = 0;

	if (unlikely(*ppos >= in->f_mapping->host->i_sb->s_maxbytes))
		return 0;

	init_sync_kiocb(&iocb, in);
	iocb.ki_pos = *ppos;

	/* Work out how much data we can actually add into the pipe */
	used = pipe_occupancy(pipe->head, pipe->tail);
	npages = max_t(ssize_t, pipe->max_usage - used, 0);
	len = min_t(size_t, len, npages * PAGE_SIZE);

	folio_batch_init(&fbatch);

	do {
		cond_resched();

		if (*ppos >= i_size_read(in->f_mapping->host))
			break;

		iocb.ki_pos = *ppos;
		error = filemap_get_pages(&iocb, len, &fbatch, true);
		if (error < 0)
			break;

		/*
		 * i_size must be checked after we know the pages are Uptodate.
		 *
		 * Checking i_size after the check allows us to calculate
		 * the correct value for "nr", which means the zero-filled
		 * part of the page is not copied back to userspace (unless
		 * another truncate extends the file - this is desired though).
		 */
		isize = i_size_read(in->f_mapping->host);
		if (unlikely(*ppos >= isize))
			break;
		end_offset = min_t(loff_t, isize, *ppos + len);

		/*
		 * Once we start copying data, we don't want to be touching any
		 * cachelines that might be contended:
		 */
		writably_mapped = mapping_writably_mapped(in->f_mapping);

		for (i = 0; i < folio_batch_count(&fbatch); i++) {
			struct folio *folio = fbatch.folios[i];
			size_t n;

			if (folio_pos(folio) >= end_offset)
				goto out;
			folio_mark_accessed(folio);

			/*
			 * If users can be writing to this folio using arbitrary
			 * virtual addresses, take care of potential aliasing
			 * before reading the folio on the kernel side.
			 */
			if (writably_mapped)
				flush_dcache_folio(folio);

			n = min_t(loff_t, len, isize - *ppos);
			n = splice_folio_into_pipe(pipe, folio, *ppos, n);
			if (!n)
				goto out;
			len -= n;
			total_spliced += n;
			*ppos += n;
			in->f_ra.prev_pos = *ppos;
			if (pipe_full(pipe->head, pipe->tail, pipe->max_usage))
				goto out;
		}

		folio_batch_release(&fbatch);
	} while (len);

out:
	folio_batch_release(&fbatch);
	file_accessed(in);

	return total_spliced ? total_spliced : error;
}
EXPORT_SYMBOL(filemap_splice_read);

static inline loff_t folio_seek_hole_data(struct xa_state *xas,
		struct address_space *mapping, struct folio *folio,
		loff_t start, loff_t end, bool seek_data)
{
	const struct address_space_operations *ops = mapping->a_ops;
	size_t offset, bsz = i_blocksize(mapping->host);

	if (xa_is_value(folio) || folio_test_uptodate(folio))
		return seek_data ? start : end;
	if (!ops->is_partially_uptodate)
		return seek_data ? end : start;

	xas_pause(xas);
	rcu_read_unlock();
	folio_lock(folio);
	if (unlikely(folio->mapping != mapping))
		goto unlock;

	offset = offset_in_folio(folio, start) & ~(bsz - 1);

	do {
		if (ops->is_partially_uptodate(folio, offset, bsz) ==
							seek_data)
			break;
		start = (start + bsz) & ~((u64)bsz - 1);
		offset += bsz;
	} while (offset < folio_size(folio));
unlock:
	folio_unlock(folio);
	rcu_read_lock();
	return start;
}

static inline size_t seek_folio_size(struct xa_state *xas, struct folio *folio)
{
	if (xa_is_value(folio))
		return PAGE_SIZE << xas_get_order(xas);
	return folio_size(folio);
}

/**
 * mapping_seek_hole_data - Seek for SEEK_DATA / SEEK_HOLE in the page cache.
 * @mapping: Address space to search.
 * @start: First byte to consider.
 * @end: Limit of search (exclusive).
 * @whence: Either SEEK_HOLE or SEEK_DATA.
 *
 * If the page cache knows which blocks contain holes and which blocks
 * contain data, your filesystem can use this function to implement
 * SEEK_HOLE and SEEK_DATA.  This is useful for filesystems which are
 * entirely memory-based such as tmpfs, and filesystems which support
 * unwritten extents.
 *
 * Return: The requested offset on success, or -ENXIO if @whence specifies
 * SEEK_DATA and there is no data after @start.  There is an implicit hole
 * after @end - 1, so SEEK_HOLE returns @end if all the bytes between @start
 * and @end contain data.
 */
loff_t mapping_seek_hole_data(struct address_space *mapping, loff_t start,
		loff_t end, int whence)
{
	XA_STATE(xas, &mapping->i_pages, start >> PAGE_SHIFT);
	pgoff_t max = (end - 1) >> PAGE_SHIFT;
	bool seek_data = (whence == SEEK_DATA);
	struct folio *folio;

	if (end <= start)
		return -ENXIO;

	rcu_read_lock();
	while ((folio = find_get_entry(&xas, max, XA_PRESENT))) {
		loff_t pos = (u64)xas.xa_index << PAGE_SHIFT;
		size_t seek_size;

		if (start < pos) {
			if (!seek_data)
				goto unlock;
			start = pos;
		}

		seek_size = seek_folio_size(&xas, folio);
		pos = round_up((u64)pos + 1, seek_size);
		start = folio_seek_hole_data(&xas, mapping, folio, start, pos,
				seek_data);
		if (start < pos)
			goto unlock;
		if (start >= end)
			break;
		if (seek_size > PAGE_SIZE)
			xas_set(&xas, pos >> PAGE_SHIFT);
		if (!xa_is_value(folio))
			folio_put(folio);
	}
	if (seek_data)
		start = -ENXIO;
unlock:
	rcu_read_unlock();
	if (folio && !xa_is_value(folio))
		folio_put(folio);
	if (start > end)
		return end;
	return start;
}

#ifdef CONFIG_MMU
#define MMAP_LOTSAMISS  (100)
/*
 * lock_folio_maybe_drop_mmap - lock the page, possibly dropping the mmap_lock
 * @vmf - the vm_fault for this fault.
 * @folio - the folio to lock.
 * @fpin - the pointer to the file we may pin (or is already pinned).
 *
 * This works similar to lock_folio_or_retry in that it can drop the
 * mmap_lock.  It differs in that it actually returns the folio locked
 * if it returns 1 and 0 if it couldn't lock the folio.  If we did have
 * to drop the mmap_lock then fpin will point to the pinned file and
 * needs to be fput()'ed at a later point.
 */
static int lock_folio_maybe_drop_mmap(struct vm_fault *vmf, struct folio *folio,
				     struct file **fpin)
{
	if (folio_trylock(folio))
		return 1;

	/*
	 * NOTE! This will make us return with VM_FAULT_RETRY, but with
	 * the fault lock still held. That's how FAULT_FLAG_RETRY_NOWAIT
	 * is supposed to work. We have way too many special cases..
	 */
	if (vmf->flags & FAULT_FLAG_RETRY_NOWAIT)
		return 0;

	*fpin = maybe_unlock_mmap_for_io(vmf, *fpin);
	if (vmf->flags & FAULT_FLAG_KILLABLE) {
		if (__folio_lock_killable(folio)) {
			/*
			 * We didn't have the right flags to drop the
			 * fault lock, but all fault_handlers only check
			 * for fatal signals if we return VM_FAULT_RETRY,
			 * so we need to drop the fault lock here and
			 * return 0 if we don't have a fpin.
			 */
			if (*fpin == NULL)
				release_fault_lock(vmf);
			return 0;
		}
	} else
		__folio_lock(folio);

	return 1;
}

/*
 * Synchronous readahead happens when we don't even find a page in the page
 * cache at all.  We don't want to perform IO under the mmap sem, so if we have
 * to drop the mmap sem we return the file that was pinned in order for us to do
 * that.  If we didn't pin a file then we return NULL.  The file that is
 * returned needs to be fput()'ed when we're done with it.
 */
static struct file *do_sync_mmap_readahead(struct vm_fault *vmf)
{
	struct file *file = vmf->vma->vm_file;
	struct file_ra_state *ra = &file->f_ra;
	struct address_space *mapping = file->f_mapping;
	DEFINE_READAHEAD(ractl, file, ra, mapping, vmf->pgoff);
	struct file *fpin = NULL;
	unsigned long vm_flags = vmf->vma->vm_flags;
	unsigned int mmap_miss;

	/*
	 * If we have pre-content watches we need to disable readahead to make
	 * sure that we don't populate our mapping with 0 filled pages that we
	 * never emitted an event for.
	 */
	if (unlikely(FMODE_FSNOTIFY_HSM(file->f_mode)))
		return fpin;

#ifdef CONFIG_TRANSPARENT_HUGEPAGE
	/* Use the readahead code, even if readahead is disabled */
	if ((vm_flags & VM_HUGEPAGE) && HPAGE_PMD_ORDER <= MAX_PAGECACHE_ORDER) {
		fpin = maybe_unlock_mmap_for_io(vmf, fpin);
		ractl._index &= ~((unsigned long)HPAGE_PMD_NR - 1);
		ra->size = HPAGE_PMD_NR;
		/*
		 * Fetch two PMD folios, so we get the chance to actually
		 * readahead, unless we've been told not to.
		 */
		if (!(vm_flags & VM_RAND_READ))
			ra->size *= 2;
		ra->async_size = HPAGE_PMD_NR;
		page_cache_ra_order(&ractl, ra, HPAGE_PMD_ORDER);
		return fpin;
	}
#endif

	/* If we don't want any read-ahead, don't bother */
	if (vm_flags & VM_RAND_READ)
		return fpin;
	if (!ra->ra_pages)
		return fpin;

	if (vm_flags & VM_SEQ_READ) {
		fpin = maybe_unlock_mmap_for_io(vmf, fpin);
		page_cache_sync_ra(&ractl, ra->ra_pages);
		return fpin;
	}

	/* Avoid banging the cache line if not needed */
	mmap_miss = READ_ONCE(ra->mmap_miss);
	if (mmap_miss < MMAP_LOTSAMISS * 10)
		WRITE_ONCE(ra->mmap_miss, ++mmap_miss);

	/*
	 * Do we miss much more than hit in this file? If so,
	 * stop bothering with read-ahead. It will only hurt.
	 */
	if (mmap_miss > MMAP_LOTSAMISS)
		return fpin;

	/*
	 * mmap read-around
	 */
	fpin = maybe_unlock_mmap_for_io(vmf, fpin);
	ra->start = max_t(long, 0, vmf->pgoff - ra->ra_pages / 2);
	ra->size = ra->ra_pages;
	ra->async_size = ra->ra_pages / 4;
	ractl._index = ra->start;
	page_cache_ra_order(&ractl, ra, 0);
	return fpin;
}

/*
 * Asynchronous readahead happens when we find the page and PG_readahead,
 * so we want to possibly extend the readahead further.  We return the file that
 * was pinned if we have to drop the mmap_lock in order to do IO.
 */
static struct file *do_async_mmap_readahead(struct vm_fault *vmf,
					    struct folio *folio)
{
	struct file *file = vmf->vma->vm_file;
	struct file_ra_state *ra = &file->f_ra;
	DEFINE_READAHEAD(ractl, file, ra, file->f_mapping, vmf->pgoff);
	struct file *fpin = NULL;
	unsigned int mmap_miss;

	/* See comment in do_sync_mmap_readahead. */
	if (unlikely(FMODE_FSNOTIFY_HSM(file->f_mode)))
		return fpin;

	/* If we don't want any read-ahead, don't bother */
	if (vmf->vma->vm_flags & VM_RAND_READ || !ra->ra_pages)
		return fpin;

	mmap_miss = READ_ONCE(ra->mmap_miss);
	if (mmap_miss)
		WRITE_ONCE(ra->mmap_miss, --mmap_miss);

	if (folio_test_readahead(folio)) {
		fpin = maybe_unlock_mmap_for_io(vmf, fpin);
		page_cache_async_ra(&ractl, folio, ra->ra_pages);
	}
	return fpin;
}

static vm_fault_t filemap_fault_recheck_pte_none(struct vm_fault *vmf)
{
	struct vm_area_struct *vma = vmf->vma;
	vm_fault_t ret = 0;
	pte_t *ptep;

	/*
	 * We might have COW'ed a pagecache folio and might now have an mlocked
	 * anon folio mapped. The original pagecache folio is not mlocked and
	 * might have been evicted. During a read+clear/modify/write update of
	 * the PTE, such as done in do_numa_page()/change_pte_range(), we
	 * temporarily clear the PTE under PT lock and might detect it here as
	 * "none" when not holding the PT lock.
	 *
	 * Not rechecking the PTE under PT lock could result in an unexpected
	 * major fault in an mlock'ed region. Recheck only for this special
	 * scenario while holding the PT lock, to not degrade non-mlocked
	 * scenarios. Recheck the PTE without PT lock firstly, thereby reducing
	 * the number of times we hold PT lock.
	 */
	if (!(vma->vm_flags & VM_LOCKED))
		return 0;

	if (!(vmf->flags & FAULT_FLAG_ORIG_PTE_VALID))
		return 0;

	ptep = pte_offset_map_ro_nolock(vma->vm_mm, vmf->pmd, vmf->address,
					&vmf->ptl);
	if (unlikely(!ptep))
		return VM_FAULT_NOPAGE;

	if (unlikely(!pte_none(ptep_get_lockless(ptep)))) {
		ret = VM_FAULT_NOPAGE;
	} else {
		spin_lock(vmf->ptl);
		if (unlikely(!pte_none(ptep_get(ptep))))
			ret = VM_FAULT_NOPAGE;
		spin_unlock(vmf->ptl);
	}
	pte_unmap(ptep);
	return ret;
}

/**
 * filemap_fsnotify_fault - maybe emit a pre-content event.
 * @vmf:	struct vm_fault containing details of the fault.
 *
 * If we have a pre-content watch on this file we will emit an event for this
 * range.  If we return anything the fault caller should return immediately, we
 * will return VM_FAULT_RETRY if we had to emit an event, which will trigger the
 * fault again and then the fault handler will run the second time through.
 *
 * Return: a bitwise-OR of %VM_FAULT_ codes, 0 if nothing happened.
 */
vm_fault_t filemap_fsnotify_fault(struct vm_fault *vmf)
{
	struct file *fpin = NULL;
	int mask = (vmf->flags & FAULT_FLAG_WRITE) ? MAY_WRITE : MAY_ACCESS;
	loff_t pos = vmf->pgoff >> PAGE_SHIFT;
	size_t count = PAGE_SIZE;
	int err;

	/*
	 * We already did this and now we're retrying with everything locked,
	 * don't emit the event and continue.
	 */
	if (vmf->flags & FAULT_FLAG_TRIED)
		return 0;

	/* No watches, we're done. */
	if (likely(!FMODE_FSNOTIFY_HSM(vmf->vma->vm_file->f_mode)))
		return 0;

	fpin = maybe_unlock_mmap_for_io(vmf, fpin);
	if (!fpin)
		return VM_FAULT_SIGBUS;

	err = fsnotify_file_area_perm(fpin, mask, &pos, count);
	fput(fpin);
	if (err)
		return VM_FAULT_SIGBUS;
	return VM_FAULT_RETRY;
}
EXPORT_SYMBOL_GPL(filemap_fsnotify_fault);

/**
 * filemap_fault - read in file data for page fault handling
 * @vmf:	struct vm_fault containing details of the fault
 *
 * filemap_fault() is invoked via the vma operations vector for a
 * mapped memory region to read in file data during a page fault.
 *
 * The goto's are kind of ugly, but this streamlines the normal case of having
 * it in the page cache, and handles the special cases reasonably without
 * having a lot of duplicated code.
 *
 * vma->vm_mm->mmap_lock must be held on entry.
 *
 * If our return value has VM_FAULT_RETRY set, it's because the mmap_lock
 * may be dropped before doing I/O or by lock_folio_maybe_drop_mmap().
 *
 * If our return value does not have VM_FAULT_RETRY set, the mmap_lock
 * has not been released.
 *
 * We never return with VM_FAULT_RETRY and a bit from VM_FAULT_ERROR set.
 *
 * Return: bitwise-OR of %VM_FAULT_ codes.
 */
vm_fault_t filemap_fault(struct vm_fault *vmf)
{
	int error;
	struct file *file = vmf->vma->vm_file;
	struct file *fpin = NULL;
	struct address_space *mapping = file->f_mapping;
	struct inode *inode = mapping->host;
	pgoff_t max_idx, index = vmf->pgoff;
	struct folio *folio;
	vm_fault_t ret = 0;
	bool mapping_locked = false;

	max_idx = DIV_ROUND_UP(i_size_read(inode), PAGE_SIZE);
	if (unlikely(index >= max_idx))
		return VM_FAULT_SIGBUS;

	trace_mm_filemap_fault(mapping, index);

	/*
	 * Do we have something in the page cache already?
	 */
	folio = filemap_get_folio(mapping, index);
	if (likely(!IS_ERR(folio))) {
		/*
		 * We found the page, so try async readahead before waiting for
		 * the lock.
		 */
		if (!(vmf->flags & FAULT_FLAG_TRIED))
			fpin = do_async_mmap_readahead(vmf, folio);
		if (unlikely(!folio_test_uptodate(folio))) {
			filemap_invalidate_lock_shared(mapping);
			mapping_locked = true;
		}
	} else {
		ret = filemap_fault_recheck_pte_none(vmf);
		if (unlikely(ret))
			return ret;

		/* No page in the page cache at all */
		count_vm_event(PGMAJFAULT);
		count_memcg_event_mm(vmf->vma->vm_mm, PGMAJFAULT);
		ret = VM_FAULT_MAJOR;
		fpin = do_sync_mmap_readahead(vmf);
retry_find:
		/*
		 * See comment in filemap_create_folio() why we need
		 * invalidate_lock
		 */
		if (!mapping_locked) {
			filemap_invalidate_lock_shared(mapping);
			mapping_locked = true;
		}
		folio = __filemap_get_folio(mapping, index,
					  FGP_CREAT|FGP_FOR_MMAP,
					  vmf->gfp_mask);
		if (IS_ERR(folio)) {
			if (fpin)
				goto out_retry;
			filemap_invalidate_unlock_shared(mapping);
			return VM_FAULT_OOM;
		}
	}

	if (!lock_folio_maybe_drop_mmap(vmf, folio, &fpin))
		goto out_retry;

	/* Did it get truncated? */
	if (unlikely(folio->mapping != mapping)) {
		folio_unlock(folio);
		folio_put(folio);
		goto retry_find;
	}
	VM_BUG_ON_FOLIO(!folio_contains(folio, index), folio);

	/*
	 * We have a locked folio in the page cache, now we need to check
	 * that it's up-to-date. If not, it is going to be due to an error,
	 * or because readahead was otherwise unable to retrieve it.
	 */
	if (unlikely(!folio_test_uptodate(folio))) {
		/*
		 * If this is a precontent file we have can now emit an event to
		 * try and populate the folio.
		 */
		if (!(vmf->flags & FAULT_FLAG_TRIED) &&
		    unlikely(FMODE_FSNOTIFY_HSM(file->f_mode))) {
			loff_t pos = folio_pos(folio);
			size_t count = folio_size(folio);

			/* We're NOWAIT, we have to retry. */
			if (vmf->flags & FAULT_FLAG_RETRY_NOWAIT) {
				folio_unlock(folio);
				goto out_retry;
			}

			if (mapping_locked)
				filemap_invalidate_unlock_shared(mapping);
			mapping_locked = false;

			folio_unlock(folio);
			fpin = maybe_unlock_mmap_for_io(vmf, fpin);
			if (!fpin)
				goto out_retry;

			error = fsnotify_file_area_perm(fpin, MAY_ACCESS, &pos,
							count);
			if (error)
				ret = VM_FAULT_SIGBUS;
			goto out_retry;
		}

		/*
		 * If the invalidate lock is not held, the folio was in cache
		 * and uptodate and now it is not. Strange but possible since we
		 * didn't hold the page lock all the time. Let's drop
		 * everything, get the invalidate lock and try again.
		 */
		if (!mapping_locked) {
			folio_unlock(folio);
			folio_put(folio);
			goto retry_find;
		}

		/*
		 * OK, the folio is really not uptodate. This can be because the
		 * VMA has the VM_RAND_READ flag set, or because an error
		 * arose. Let's read it in directly.
		 */
		goto page_not_uptodate;
	}

	/*
	 * We've made it this far and we had to drop our mmap_lock, now is the
	 * time to return to the upper layer and have it re-find the vma and
	 * redo the fault.
	 */
	if (fpin) {
		folio_unlock(folio);
		goto out_retry;
	}
	if (mapping_locked)
		filemap_invalidate_unlock_shared(mapping);

	/*
	 * Found the page and have a reference on it.
	 * We must recheck i_size under page lock.
	 */
	max_idx = DIV_ROUND_UP(i_size_read(inode), PAGE_SIZE);
	if (unlikely(index >= max_idx)) {
		folio_unlock(folio);
		folio_put(folio);
		return VM_FAULT_SIGBUS;
	}

	vmf->page = folio_file_page(folio, index);
	return ret | VM_FAULT_LOCKED;

page_not_uptodate:
	/*
	 * Umm, take care of errors if the page isn't up-to-date.
	 * Try to re-read it _once_. We do this synchronously,
	 * because there really aren't any performance issues here
	 * and we need to check for errors.
	 */
	fpin = maybe_unlock_mmap_for_io(vmf, fpin);
	error = filemap_read_folio(file, mapping->a_ops->read_folio, folio);
	if (fpin)
		goto out_retry;
	folio_put(folio);

	if (!error || error == AOP_TRUNCATED_PAGE)
		goto retry_find;
	filemap_invalidate_unlock_shared(mapping);

	return VM_FAULT_SIGBUS;

out_retry:
	/*
	 * We dropped the mmap_lock, we need to return to the fault handler to
	 * re-find the vma and come back and find our hopefully still populated
	 * page.
	 */
	if (!IS_ERR(folio))
		folio_put(folio);
	if (mapping_locked)
		filemap_invalidate_unlock_shared(mapping);
	if (fpin)
		fput(fpin);
	return ret | VM_FAULT_RETRY;
}
EXPORT_SYMBOL(filemap_fault);

static bool filemap_map_pmd(struct vm_fault *vmf, struct folio *folio,
		pgoff_t start)
{
	struct mm_struct *mm = vmf->vma->vm_mm;

	/* Huge page is mapped? No need to proceed. */
	if (pmd_trans_huge(*vmf->pmd)) {
		folio_unlock(folio);
		folio_put(folio);
		return true;
	}

	if (pmd_none(*vmf->pmd) && folio_test_pmd_mappable(folio)) {
		struct page *page = folio_file_page(folio, start);
		vm_fault_t ret = do_set_pmd(vmf, page);
		if (!ret) {
			/* The page is mapped successfully, reference consumed. */
			folio_unlock(folio);
			return true;
		}
	}

	if (pmd_none(*vmf->pmd) && vmf->prealloc_pte)
		pmd_install(mm, vmf->pmd, &vmf->prealloc_pte);

	return false;
}

static struct folio *next_uptodate_folio(struct xa_state *xas,
		struct address_space *mapping, pgoff_t end_pgoff)
{
	struct folio *folio = xas_next_entry(xas, end_pgoff);
	unsigned long max_idx;

	do {
		if (!folio)
			return NULL;
		if (xas_retry(xas, folio))
			continue;
		if (xa_is_value(folio))
			continue;
		if (!folio_try_get(folio))
			continue;
		if (folio_test_locked(folio))
			goto skip;
		/* Has the page moved or been split? */
		if (unlikely(folio != xas_reload(xas)))
			goto skip;
		if (!folio_test_uptodate(folio) || folio_test_readahead(folio))
			goto skip;
		if (!folio_trylock(folio))
			goto skip;
		if (folio->mapping != mapping)
			goto unlock;
		if (!folio_test_uptodate(folio))
			goto unlock;
		max_idx = DIV_ROUND_UP(i_size_read(mapping->host), PAGE_SIZE);
		if (xas->xa_index >= max_idx)
			goto unlock;
		return folio;
unlock:
		folio_unlock(folio);
skip:
		folio_put(folio);
	} while ((folio = xas_next_entry(xas, end_pgoff)) != NULL);

	return NULL;
}

/*
 * Map page range [start_page, start_page + nr_pages) of folio.
 * start_page is gotten from start by folio_page(folio, start)
 */
static vm_fault_t filemap_map_folio_range(struct vm_fault *vmf,
			struct folio *folio, unsigned long start,
			unsigned long addr, unsigned int nr_pages,
			unsigned long *rss, unsigned int *mmap_miss)
{
	vm_fault_t ret = 0;
	struct page *page = folio_page(folio, start);
	unsigned int count = 0;
	pte_t *old_ptep = vmf->pte;

	do {
		if (PageHWPoison(page + count))
			goto skip;

		/*
		 * If there are too many folios that are recently evicted
		 * in a file, they will probably continue to be evicted.
		 * In such situation, read-ahead is only a waste of IO.
		 * Don't decrease mmap_miss in this scenario to make sure
		 * we can stop read-ahead.
		 */
		if (!folio_test_workingset(folio))
			(*mmap_miss)++;

		/*
		 * NOTE: If there're PTE markers, we'll leave them to be
		 * handled in the specific fault path, and it'll prohibit the
		 * fault-around logic.
		 */
		if (!pte_none(ptep_get(&vmf->pte[count])))
			goto skip;

		count++;
		continue;
skip:
		if (count) {
			set_pte_range(vmf, folio, page, count, addr);
			*rss += count;
			folio_ref_add(folio, count);
			if (in_range(vmf->address, addr, count * PAGE_SIZE))
				ret = VM_FAULT_NOPAGE;
		}

		count++;
		page += count;
		vmf->pte += count;
		addr += count * PAGE_SIZE;
		count = 0;
	} while (--nr_pages > 0);

	if (count) {
		set_pte_range(vmf, folio, page, count, addr);
		*rss += count;
		folio_ref_add(folio, count);
		if (in_range(vmf->address, addr, count * PAGE_SIZE))
			ret = VM_FAULT_NOPAGE;
	}

	vmf->pte = old_ptep;

	return ret;
}

static vm_fault_t filemap_map_order0_folio(struct vm_fault *vmf,
		struct folio *folio, unsigned long addr,
		unsigned long *rss, unsigned int *mmap_miss)
{
	vm_fault_t ret = 0;
	struct page *page = &folio->page;

	if (PageHWPoison(page))
		return ret;

	/* See comment of filemap_map_folio_range() */
	if (!folio_test_workingset(folio))
		(*mmap_miss)++;

	/*
	 * NOTE: If there're PTE markers, we'll leave them to be
	 * handled in the specific fault path, and it'll prohibit
	 * the fault-around logic.
	 */
	if (!pte_none(ptep_get(vmf->pte)))
		return ret;

	if (vmf->address == addr)
		ret = VM_FAULT_NOPAGE;

	set_pte_range(vmf, folio, page, 1, addr);
	(*rss)++;
	folio_ref_inc(folio);

	return ret;
}

vm_fault_t filemap_map_pages(struct vm_fault *vmf,
			     pgoff_t start_pgoff, pgoff_t end_pgoff)
{
	struct vm_area_struct *vma = vmf->vma;
	struct file *file = vma->vm_file;
	struct address_space *mapping = file->f_mapping;
	pgoff_t file_end, last_pgoff = start_pgoff;
	unsigned long addr;
	XA_STATE(xas, &mapping->i_pages, start_pgoff);
	struct folio *folio;
	vm_fault_t ret = 0;
	unsigned long rss = 0;
	unsigned int nr_pages = 0, mmap_miss = 0, mmap_miss_saved, folio_type;

	rcu_read_lock();
	folio = next_uptodate_folio(&xas, mapping, end_pgoff);
	if (!folio)
		goto out;

	if (filemap_map_pmd(vmf, folio, start_pgoff)) {
		ret = VM_FAULT_NOPAGE;
		goto out;
	}

	addr = vma->vm_start + ((start_pgoff - vma->vm_pgoff) << PAGE_SHIFT);
	vmf->pte = pte_offset_map_lock(vma->vm_mm, vmf->pmd, addr, &vmf->ptl);
	if (!vmf->pte) {
		folio_unlock(folio);
		folio_put(folio);
		goto out;
	}

	file_end = DIV_ROUND_UP(i_size_read(mapping->host), PAGE_SIZE) - 1;
	if (end_pgoff > file_end)
		end_pgoff = file_end;

	folio_type = mm_counter_file(folio);
	do {
		unsigned long end;

		addr += (xas.xa_index - last_pgoff) << PAGE_SHIFT;
		vmf->pte += xas.xa_index - last_pgoff;
		last_pgoff = xas.xa_index;
		end = folio_next_index(folio) - 1;
		nr_pages = min(end, end_pgoff) - xas.xa_index + 1;

		if (!folio_test_large(folio))
			ret |= filemap_map_order0_folio(vmf,
					folio, addr, &rss, &mmap_miss);
		else
			ret |= filemap_map_folio_range(vmf, folio,
					xas.xa_index - folio->index, addr,
					nr_pages, &rss, &mmap_miss);

		folio_unlock(folio);
		folio_put(folio);
	} while ((folio = next_uptodate_folio(&xas, mapping, end_pgoff)) != NULL);
	add_mm_counter(vma->vm_mm, folio_type, rss);
	pte_unmap_unlock(vmf->pte, vmf->ptl);
	trace_mm_filemap_map_pages(mapping, start_pgoff, end_pgoff);
out:
	rcu_read_unlock();

	mmap_miss_saved = READ_ONCE(file->f_ra.mmap_miss);
	if (mmap_miss >= mmap_miss_saved)
		WRITE_ONCE(file->f_ra.mmap_miss, 0);
	else
		WRITE_ONCE(file->f_ra.mmap_miss, mmap_miss_saved - mmap_miss);

	return ret;
}
EXPORT_SYMBOL(filemap_map_pages);

vm_fault_t filemap_page_mkwrite(struct vm_fault *vmf)
{
	struct address_space *mapping = vmf->vma->vm_file->f_mapping;
	struct folio *folio = page_folio(vmf->page);
	vm_fault_t ret = VM_FAULT_LOCKED;

	sb_start_pagefault(mapping->host->i_sb);
	file_update_time(vmf->vma->vm_file);
	folio_lock(folio);
	if (folio->mapping != mapping) {
		folio_unlock(folio);
		ret = VM_FAULT_NOPAGE;
		goto out;
	}
	/*
	 * We mark the folio dirty already here so that when freeze is in
	 * progress, we are guaranteed that writeback during freezing will
	 * see the dirty folio and writeprotect it again.
	 */
	folio_mark_dirty(folio);
	folio_wait_stable(folio);
out:
	sb_end_pagefault(mapping->host->i_sb);
	return ret;
}

const struct vm_operations_struct generic_file_vm_ops = {
	.fault		= filemap_fault,
	.map_pages	= filemap_map_pages,
	.page_mkwrite	= filemap_page_mkwrite,
};

/* This is used for a general mmap of a disk file */

int generic_file_mmap(struct file *file, struct vm_area_struct *vma)
{
	struct address_space *mapping = file->f_mapping;

	if (!mapping->a_ops->read_folio)
		return -ENOEXEC;
	file_accessed(file);
	vma->vm_ops = &generic_file_vm_ops;
	return 0;
}

/*
 * This is for filesystems which do not implement ->writepage.
 */
int generic_file_readonly_mmap(struct file *file, struct vm_area_struct *vma)
{
	if (vma_is_shared_maywrite(vma))
		return -EINVAL;
	return generic_file_mmap(file, vma);
}
#else
vm_fault_t filemap_page_mkwrite(struct vm_fault *vmf)
{
	return VM_FAULT_SIGBUS;
}
int generic_file_mmap(struct file *file, struct vm_area_struct *vma)
{
	return -ENOSYS;
}
int generic_file_readonly_mmap(struct file *file, struct vm_area_struct *vma)
{
	return -ENOSYS;
}
#endif /* CONFIG_MMU */

EXPORT_SYMBOL(filemap_page_mkwrite);
EXPORT_SYMBOL(generic_file_mmap);
EXPORT_SYMBOL(generic_file_readonly_mmap);

static struct folio *do_read_cache_folio(struct address_space *mapping,
		pgoff_t index, filler_t filler, struct file *file, gfp_t gfp)
{
	struct folio *folio;
	int err;

	if (!filler)
		filler = mapping->a_ops->read_folio;
repeat:
	folio = filemap_get_folio(mapping, index);
	if (IS_ERR(folio)) {
		folio = filemap_alloc_folio(gfp,
					    mapping_min_folio_order(mapping));
		if (!folio)
			return ERR_PTR(-ENOMEM);
		index = mapping_align_index(mapping, index);
		err = filemap_add_folio(mapping, folio, index, gfp);
		if (unlikely(err)) {
			folio_put(folio);
			if (err == -EEXIST)
				goto repeat;
			/* Presumably ENOMEM for xarray node */
			return ERR_PTR(err);
		}

		goto filler;
	}
	if (folio_test_uptodate(folio))
		goto out;

	if (!folio_trylock(folio)) {
		folio_put_wait_locked(folio, TASK_UNINTERRUPTIBLE);
		goto repeat;
	}

	/* Folio was truncated from mapping */
	if (!folio->mapping) {
		folio_unlock(folio);
		folio_put(folio);
		goto repeat;
	}

	/* Someone else locked and filled the page in a very small window */
	if (folio_test_uptodate(folio)) {
		folio_unlock(folio);
		goto out;
	}

filler:
	err = filemap_read_folio(file, filler, folio);
	if (err) {
		folio_put(folio);
		if (err == AOP_TRUNCATED_PAGE)
			goto repeat;
		return ERR_PTR(err);
	}

out:
	folio_mark_accessed(folio);
	return folio;
}

/**
 * read_cache_folio - Read into page cache, fill it if needed.
 * @mapping: The address_space to read from.
 * @index: The index to read.
 * @filler: Function to perform the read, or NULL to use aops->read_folio().
 * @file: Passed to filler function, may be NULL if not required.
 *
 * Read one page into the page cache.  If it succeeds, the folio returned
 * will contain @index, but it may not be the first page of the folio.
 *
 * If the filler function returns an error, it will be returned to the
 * caller.
 *
 * Context: May sleep.  Expects mapping->invalidate_lock to be held.
 * Return: An uptodate folio on success, ERR_PTR() on failure.
 */
struct folio *read_cache_folio(struct address_space *mapping, pgoff_t index,
		filler_t filler, struct file *file)
{
	return do_read_cache_folio(mapping, index, filler, file,
			mapping_gfp_mask(mapping));
}
EXPORT_SYMBOL(read_cache_folio);

/**
 * mapping_read_folio_gfp - Read into page cache, using specified allocation flags.
 * @mapping:	The address_space for the folio.
 * @index:	The index that the allocated folio will contain.
 * @gfp:	The page allocator flags to use if allocating.
 *
 * This is the same as "read_cache_folio(mapping, index, NULL, NULL)", but with
 * any new memory allocations done using the specified allocation flags.
 *
 * The most likely error from this function is EIO, but ENOMEM is
 * possible and so is EINTR.  If ->read_folio returns another error,
 * that will be returned to the caller.
 *
 * The function expects mapping->invalidate_lock to be already held.
 *
 * Return: Uptodate folio on success, ERR_PTR() on failure.
 */
struct folio *mapping_read_folio_gfp(struct address_space *mapping,
		pgoff_t index, gfp_t gfp)
{
	return do_read_cache_folio(mapping, index, NULL, NULL, gfp);
}
EXPORT_SYMBOL(mapping_read_folio_gfp);

static struct page *do_read_cache_page(struct address_space *mapping,
		pgoff_t index, filler_t *filler, struct file *file, gfp_t gfp)
{
	struct folio *folio;

	folio = do_read_cache_folio(mapping, index, filler, file, gfp);
	if (IS_ERR(folio))
		return &folio->page;
	return folio_file_page(folio, index);
}

struct page *read_cache_page(struct address_space *mapping,
			pgoff_t index, filler_t *filler, struct file *file)
{
	return do_read_cache_page(mapping, index, filler, file,
			mapping_gfp_mask(mapping));
}
EXPORT_SYMBOL(read_cache_page);

/**
 * read_cache_page_gfp - read into page cache, using specified page allocation flags.
 * @mapping:	the page's address_space
 * @index:	the page index
 * @gfp:	the page allocator flags to use if allocating
 *
 * This is the same as "read_mapping_page(mapping, index, NULL)", but with
 * any new page allocations done using the specified allocation flags.
 *
 * If the page does not get brought uptodate, return -EIO.
 *
 * The function expects mapping->invalidate_lock to be already held.
 *
 * Return: up to date page on success, ERR_PTR() on failure.
 */
struct page *read_cache_page_gfp(struct address_space *mapping,
				pgoff_t index,
				gfp_t gfp)
{
	return do_read_cache_page(mapping, index, NULL, NULL, gfp);
}
EXPORT_SYMBOL(read_cache_page_gfp);

/*
 * Warn about a page cache invalidation failure during a direct I/O write.
 */
static void dio_warn_stale_pagecache(struct file *filp)
{
	static DEFINE_RATELIMIT_STATE(_rs, 86400 * HZ, DEFAULT_RATELIMIT_BURST);
	char pathname[128];
	char *path;

	errseq_set(&filp->f_mapping->wb_err, -EIO);
	if (__ratelimit(&_rs)) {
		path = file_path(filp, pathname, sizeof(pathname));
		if (IS_ERR(path))
			path = "(unknown)";
		pr_crit("Page cache invalidation failure on direct I/O.  Possible data corruption due to collision with buffered I/O!\n");
		pr_crit("File: %s PID: %d Comm: %.20s\n", path, current->pid,
			current->comm);
	}
}

void kiocb_invalidate_post_direct_write(struct kiocb *iocb, size_t count)
{
	struct address_space *mapping = iocb->ki_filp->f_mapping;

	if (mapping->nrpages &&
	    invalidate_inode_pages2_range(mapping,
			iocb->ki_pos >> PAGE_SHIFT,
			(iocb->ki_pos + count - 1) >> PAGE_SHIFT))
		dio_warn_stale_pagecache(iocb->ki_filp);
}

ssize_t
generic_file_direct_write(struct kiocb *iocb, struct iov_iter *from)
{
	struct address_space *mapping = iocb->ki_filp->f_mapping;
	size_t write_len = iov_iter_count(from);
	ssize_t written;

	/*
	 * If a page can not be invalidated, return 0 to fall back
	 * to buffered write.
	 */
	written = kiocb_invalidate_pages(iocb, write_len);
	if (written) {
		if (written == -EBUSY)
			return 0;
		return written;
	}

	written = mapping->a_ops->direct_IO(iocb, from);

	/*
	 * Finally, try again to invalidate clean pages which might have been
	 * cached by non-direct readahead, or faulted in by get_user_pages()
	 * if the source of the write was an mmap'ed region of the file
	 * we're writing.  Either one is a pretty crazy thing to do,
	 * so we don't support it 100%.  If this invalidation
	 * fails, tough, the write still worked...
	 *
	 * Most of the time we do not need this since dio_complete() will do
	 * the invalidation for us. However there are some file systems that
	 * do not end up with dio_complete() being called, so let's not break
	 * them by removing it completely.
	 *
	 * Noticeable example is a blkdev_direct_IO().
	 *
	 * Skip invalidation for async writes or if mapping has no pages.
	 */
	if (written > 0) {
		struct inode *inode = mapping->host;
		loff_t pos = iocb->ki_pos;

		kiocb_invalidate_post_direct_write(iocb, written);
		pos += written;
		write_len -= written;
		if (pos > i_size_read(inode) && !S_ISBLK(inode->i_mode)) {
			i_size_write(inode, pos);
			mark_inode_dirty(inode);
		}
		iocb->ki_pos = pos;
	}
	if (written != -EIOCBQUEUED)
		iov_iter_revert(from, write_len - iov_iter_count(from));
	return written;
}
EXPORT_SYMBOL(generic_file_direct_write);

ssize_t generic_perform_write(struct kiocb *iocb, struct iov_iter *i)
{
	struct file *file = iocb->ki_filp;
	loff_t pos = iocb->ki_pos;
	struct address_space *mapping = file->f_mapping;
	const struct address_space_operations *a_ops = mapping->a_ops;
	size_t chunk = mapping_max_folio_size(mapping);
	long status = 0;
	ssize_t written = 0;

	do {
		struct folio *folio;
		size_t offset;		/* Offset into folio */
		size_t bytes;		/* Bytes to write to folio */
		size_t copied;		/* Bytes copied from user */
		void *fsdata = NULL;

		bytes = iov_iter_count(i);
retry:
		offset = pos & (chunk - 1);
		bytes = min(chunk - offset, bytes);
		balance_dirty_pages_ratelimited(mapping);

		/*
		 * Bring in the user page that we will copy from _first_.
		 * Otherwise there's a nasty deadlock on copying from the
		 * same page as we're writing to, without it being marked
		 * up-to-date.
		 */
		if (unlikely(fault_in_iov_iter_readable(i, bytes) == bytes)) {
			status = -EFAULT;
			break;
		}

		if (fatal_signal_pending(current)) {
			status = -EINTR;
			break;
		}

		status = a_ops->write_begin(file, mapping, pos, bytes,
						&folio, &fsdata);
		if (unlikely(status < 0))
			break;

		offset = offset_in_folio(folio, pos);
		if (bytes > folio_size(folio) - offset)
			bytes = folio_size(folio) - offset;

		if (mapping_writably_mapped(mapping))
			flush_dcache_folio(folio);

		copied = copy_folio_from_iter_atomic(folio, offset, bytes, i);
		flush_dcache_folio(folio);

		status = a_ops->write_end(file, mapping, pos, bytes, copied,
						folio, fsdata);
		if (unlikely(status != copied)) {
			iov_iter_revert(i, copied - max(status, 0L));
			if (unlikely(status < 0))
				break;
		}
		cond_resched();

		if (unlikely(status == 0)) {
			/*
			 * A short copy made ->write_end() reject the
			 * thing entirely.  Might be memory poisoning
			 * halfway through, might be a race with munmap,
			 * might be severe memory pressure.
			 */
			if (chunk > PAGE_SIZE)
				chunk /= 2;
			if (copied) {
				bytes = copied;
				goto retry;
			}
		} else {
			pos += status;
			written += status;
		}
	} while (iov_iter_count(i));

	if (!written)
		return status;
	iocb->ki_pos += written;
	return written;
}
EXPORT_SYMBOL(generic_perform_write);

/**
 * __generic_file_write_iter - write data to a file
 * @iocb:	IO state structure (file, offset, etc.)
 * @from:	iov_iter with data to write
 *
 * This function does all the work needed for actually writing data to a
 * file. It does all basic checks, removes SUID from the file, updates
 * modification times and calls proper subroutines depending on whether we
 * do direct IO or a standard buffered write.
 *
 * It expects i_rwsem to be grabbed unless we work on a block device or similar
 * object which does not need locking at all.
 *
 * This function does *not* take care of syncing data in case of O_SYNC write.
 * A caller has to handle it. This is mainly due to the fact that we want to
 * avoid syncing under i_rwsem.
 *
 * Return:
 * * number of bytes written, even for truncated writes
 * * negative error code if no data has been written at all
 */
ssize_t __generic_file_write_iter(struct kiocb *iocb, struct iov_iter *from)
{
	struct file *file = iocb->ki_filp;
	struct address_space *mapping = file->f_mapping;
	struct inode *inode = mapping->host;
	ssize_t ret;

	ret = file_remove_privs(file);
	if (ret)
		return ret;

	ret = file_update_time(file);
	if (ret)
		return ret;

	if (iocb->ki_flags & IOCB_DIRECT) {
		ret = generic_file_direct_write(iocb, from);
		/*
		 * If the write stopped short of completing, fall back to
		 * buffered writes.  Some filesystems do this for writes to
		 * holes, for example.  For DAX files, a buffered write will
		 * not succeed (even if it did, DAX does not handle dirty
		 * page-cache pages correctly).
		 */
		if (ret < 0 || !iov_iter_count(from) || IS_DAX(inode))
			return ret;
		return direct_write_fallback(iocb, from, ret,
				generic_perform_write(iocb, from));
	}

	return generic_perform_write(iocb, from);
}
EXPORT_SYMBOL(__generic_file_write_iter);

/**
 * generic_file_write_iter - write data to a file
 * @iocb:	IO state structure
 * @from:	iov_iter with data to write
 *
 * This is a wrapper around __generic_file_write_iter() to be used by most
 * filesystems. It takes care of syncing the file in case of O_SYNC file
 * and acquires i_rwsem as needed.
 * Return:
 * * negative error code if no data has been written at all of
 *   vfs_fsync_range() failed for a synchronous write
 * * number of bytes written, even for truncated writes
 */
ssize_t generic_file_write_iter(struct kiocb *iocb, struct iov_iter *from)
{
	struct file *file = iocb->ki_filp;
	struct inode *inode = file->f_mapping->host;
	ssize_t ret;

	inode_lock(inode);
	ret = generic_write_checks(iocb, from);
	if (ret > 0)
		ret = __generic_file_write_iter(iocb, from);
	inode_unlock(inode);

	if (ret > 0)
		ret = generic_write_sync(iocb, ret);
	return ret;
}
EXPORT_SYMBOL(generic_file_write_iter);

/**
 * filemap_release_folio() - Release fs-specific metadata on a folio.
 * @folio: The folio which the kernel is trying to free.
 * @gfp: Memory allocation flags (and I/O mode).
 *
 * The address_space is trying to release any data attached to a folio
 * (presumably at folio->private).
 *
 * This will also be called if the private_2 flag is set on a page,
 * indicating that the folio has other metadata associated with it.
 *
 * The @gfp argument specifies whether I/O may be performed to release
 * this page (__GFP_IO), and whether the call may block
 * (__GFP_RECLAIM & __GFP_FS).
 *
 * Return: %true if the release was successful, otherwise %false.
 */
bool filemap_release_folio(struct folio *folio, gfp_t gfp)
{
	struct address_space * const mapping = folio->mapping;

	BUG_ON(!folio_test_locked(folio));
	if (!folio_needs_release(folio))
		return true;
	if (folio_test_writeback(folio))
		return false;

	if (mapping && mapping->a_ops->release_folio)
		return mapping->a_ops->release_folio(folio, gfp);
	return try_to_free_buffers(folio);
}
EXPORT_SYMBOL(filemap_release_folio);

/**
 * filemap_invalidate_inode - Invalidate/forcibly write back a range of an inode's pagecache
 * @inode: The inode to flush
 * @flush: Set to write back rather than simply invalidate.
 * @start: First byte to in range.
 * @end: Last byte in range (inclusive), or LLONG_MAX for everything from start
 *       onwards.
 *
 * Invalidate all the folios on an inode that contribute to the specified
 * range, possibly writing them back first.  Whilst the operation is
 * undertaken, the invalidate lock is held to prevent new folios from being
 * installed.
 */
int filemap_invalidate_inode(struct inode *inode, bool flush,
			     loff_t start, loff_t end)
{
	struct address_space *mapping = inode->i_mapping;
	pgoff_t first = start >> PAGE_SHIFT;
	pgoff_t last = end >> PAGE_SHIFT;
	pgoff_t nr = end == LLONG_MAX ? ULONG_MAX : last - first + 1;

	if (!mapping || !mapping->nrpages || end < start)
		goto out;

	/* Prevent new folios from being added to the inode. */
	filemap_invalidate_lock(mapping);

	if (!mapping->nrpages)
		goto unlock;

	unmap_mapping_pages(mapping, first, nr, false);

	/* Write back the data if we're asked to. */
	if (flush) {
		struct writeback_control wbc = {
			.sync_mode	= WB_SYNC_ALL,
			.nr_to_write	= LONG_MAX,
			.range_start	= start,
			.range_end	= end,
		};

		filemap_fdatawrite_wbc(mapping, &wbc);
	}

	/* Wait for writeback to complete on all folios and discard. */
	invalidate_inode_pages2_range(mapping, start / PAGE_SIZE, end / PAGE_SIZE);

unlock:
	filemap_invalidate_unlock(mapping);
out:
	return filemap_check_errors(mapping);
}
EXPORT_SYMBOL_GPL(filemap_invalidate_inode);

#ifdef CONFIG_CACHESTAT_SYSCALL
/**
 * filemap_cachestat() - compute the page cache statistics of a mapping
 * @mapping:	The mapping to compute the statistics for.
 * @first_index:	The starting page cache index.
 * @last_index:	The final page index (inclusive).
 * @cs:	the cachestat struct to write the result to.
 *
 * This will query the page cache statistics of a mapping in the
 * page range of [first_index, last_index] (inclusive). The statistics
 * queried include: number of dirty pages, number of pages marked for
 * writeback, and the number of (recently) evicted pages.
 */
static void filemap_cachestat(struct address_space *mapping,
		pgoff_t first_index, pgoff_t last_index, struct cachestat *cs)
{
	XA_STATE(xas, &mapping->i_pages, first_index);
	struct folio *folio;

	/* Flush stats (and potentially sleep) outside the RCU read section. */
	mem_cgroup_flush_stats_ratelimited(NULL);

	rcu_read_lock();
	xas_for_each(&xas, folio, last_index) {
		int order;
		unsigned long nr_pages;
		pgoff_t folio_first_index, folio_last_index;

		/*
		 * Don't deref the folio. It is not pinned, and might
		 * get freed (and reused) underneath us.
		 *
		 * We *could* pin it, but that would be expensive for
		 * what should be a fast and lightweight syscall.
		 *
		 * Instead, derive all information of interest from
		 * the rcu-protected xarray.
		 */

		if (xas_retry(&xas, folio))
			continue;

		order = xas_get_order(&xas);
		nr_pages = 1 << order;
		folio_first_index = round_down(xas.xa_index, 1 << order);
		folio_last_index = folio_first_index + nr_pages - 1;

		/* Folios might straddle the range boundaries, only count covered pages */
		if (folio_first_index < first_index)
			nr_pages -= first_index - folio_first_index;

		if (folio_last_index > last_index)
			nr_pages -= folio_last_index - last_index;

		if (xa_is_value(folio)) {
			/* page is evicted */
			void *shadow = (void *)folio;
			bool workingset; /* not used */

			cs->nr_evicted += nr_pages;

#ifdef CONFIG_SWAP /* implies CONFIG_MMU */
			if (shmem_mapping(mapping)) {
				/* shmem file - in swap cache */
				swp_entry_t swp = radix_to_swp_entry(folio);

				/* swapin error results in poisoned entry */
				if (non_swap_entry(swp))
					goto resched;

				/*
				 * Getting a swap entry from the shmem
				 * inode means we beat
				 * shmem_unuse(). rcu_read_lock()
				 * ensures swapoff waits for us before
				 * freeing the swapper space. However,
				 * we can race with swapping and
				 * invalidation, so there might not be
				 * a shadow in the swapcache (yet).
				 */
				shadow = get_shadow_from_swap_cache(swp);
				if (!shadow)
					goto resched;
			}
#endif
			if (workingset_test_recent(shadow, true, &workingset, false))
				cs->nr_recently_evicted += nr_pages;

			goto resched;
		}

		/* page is in cache */
		cs->nr_cache += nr_pages;

		if (xas_get_mark(&xas, PAGECACHE_TAG_DIRTY))
			cs->nr_dirty += nr_pages;

		if (xas_get_mark(&xas, PAGECACHE_TAG_WRITEBACK))
			cs->nr_writeback += nr_pages;

resched:
		if (need_resched()) {
			xas_pause(&xas);
			cond_resched_rcu();
		}
	}
	rcu_read_unlock();
}

/*
 * See mincore: reveal pagecache information only for files
 * that the calling process has write access to, or could (if
 * tried) open for writing.
 */
static inline bool can_do_cachestat(struct file *f)
{
	if (f->f_mode & FMODE_WRITE)
		return true;
	if (inode_owner_or_capable(file_mnt_idmap(f), file_inode(f)))
		return true;
	return file_permission(f, MAY_WRITE) == 0;
}

/*
 * The cachestat(2) system call.
 *
 * cachestat() returns the page cache statistics of a file in the
 * bytes range specified by `off` and `len`: number of cached pages,
 * number of dirty pages, number of pages marked for writeback,
 * number of evicted pages, and number of recently evicted pages.
 *
 * An evicted page is a page that is previously in the page cache
 * but has been evicted since. A page is recently evicted if its last
 * eviction was recent enough that its reentry to the cache would
 * indicate that it is actively being used by the system, and that
 * there is memory pressure on the system.
 *
 * `off` and `len` must be non-negative integers. If `len` > 0,
 * the queried range is [`off`, `off` + `len`]. If `len` == 0,
 * we will query in the range from `off` to the end of the file.
 *
 * The `flags` argument is unused for now, but is included for future
 * extensibility. User should pass 0 (i.e no flag specified).
 *
 * Currently, hugetlbfs is not supported.
 *
 * Because the status of a page can change after cachestat() checks it
 * but before it returns to the application, the returned values may
 * contain stale information.
 *
 * return values:
 *  zero        - success
 *  -EFAULT     - cstat or cstat_range points to an illegal address
 *  -EINVAL     - invalid flags
 *  -EBADF      - invalid file descriptor
 *  -EOPNOTSUPP - file descriptor is of a hugetlbfs file
 */
SYSCALL_DEFINE4(cachestat, unsigned int, fd,
		struct cachestat_range __user *, cstat_range,
		struct cachestat __user *, cstat, unsigned int, flags)
{
	CLASS(fd, f)(fd);
	struct address_space *mapping;
	struct cachestat_range csr;
	struct cachestat cs;
	pgoff_t first_index, last_index;

	if (fd_empty(f))
		return -EBADF;

	if (copy_from_user(&csr, cstat_range,
			sizeof(struct cachestat_range)))
		return -EFAULT;

	/* hugetlbfs is not supported */
	if (is_file_hugepages(fd_file(f)))
		return -EOPNOTSUPP;

	if (!can_do_cachestat(fd_file(f)))
		return -EPERM;

	if (flags != 0)
		return -EINVAL;

	first_index = csr.off >> PAGE_SHIFT;
	last_index =
		csr.len == 0 ? ULONG_MAX : (csr.off + csr.len - 1) >> PAGE_SHIFT;
	memset(&cs, 0, sizeof(struct cachestat));
	mapping = fd_file(f)->f_mapping;
	filemap_cachestat(mapping, first_index, last_index, &cs);

	if (copy_to_user(cstat, &cs, sizeof(struct cachestat)))
		return -EFAULT;

	return 0;
}
#endif /* CONFIG_CACHESTAT_SYSCALL */<|MERGE_RESOLUTION|>--- conflicted
+++ resolved
@@ -445,11 +445,7 @@
  * filemap_fdatawrite_range_kick - start writeback on a range
  * @mapping:	target address_space
  * @start:	index to start writeback on
-<<<<<<< HEAD
- * @end:	last (non-inclusive) index for writeback
-=======
  * @end:	last (inclusive) index for writeback
->>>>>>> fe0fb583
  *
  * This is a non-integrity writeback helper, to start writing back folios
  * for the indicated range.
