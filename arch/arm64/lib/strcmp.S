/* SPDX-License-Identifier: GPL-2.0-only */
/*
 * Copyright (c) 2012-2022, Arm Limited.
 *
 * Adapted from the original at:
 * https://github.com/ARM-software/optimized-routines/blob/189dfefe37d54c5b/string/aarch64/strcmp.S
 */

#include <linux/linkage.h>
#include <asm/assembler.h>

/* Assumptions:
 *
 * ARMv8-a, AArch64.
 * MTE compatible.
 */

#define L(label) .L ## label

#define REP8_01 0x0101010101010101
#define REP8_7f 0x7f7f7f7f7f7f7f7f

#define src1		x0
#define src2		x1
#define result		x0

#define data1		x2
#define data1w		w2
#define data2		x3
#define data2w		w3
#define has_nul		x4
#define diff		x5
#define off1		x5
#define syndrome	x6
<<<<<<< HEAD
#define tmp1		x7
#define tmp2		x8
#define tmp3		x9
#define zeroones	x10
#define pos		x11

	/* Start of performance-critical section  -- one 64B cache line.  */
	.align 6
SYM_FUNC_START(__pi_strcmp)
	eor	tmp1, src1, src2
	mov	zeroones, #REP8_01
	tst	tmp1, #7
=======
#define tmp		x6
#define data3		x7
#define zeroones	x8
#define shift		x9
#define off2		x10

/* On big-endian early bytes are at MSB and on little-endian LSB.
   LS_FW means shifting towards early bytes.  */
#ifdef __AARCH64EB__
# define LS_FW lsl
#else
# define LS_FW lsr
#endif

/* NUL detection works on the principle that (X - 1) & (~X) & 0x80
   (=> (X - 1) & ~(X | 0x7f)) is non-zero iff a byte is zero, and
   can be done in parallel across the entire word.
   Since carry propagation makes 0x1 bytes before a NUL byte appear
   NUL too in big-endian, byte-reverse the data before the NUL check.  */


SYM_FUNC_START_WEAK_PI(strcmp)
	sub	off2, src2, src1
	mov	zeroones, REP8_01
	and	tmp, src1, 7
	tst	off2, 7
>>>>>>> e33c8925
	b.ne	L(misaligned8)
	cbnz	tmp, L(mutual_align)

	.p2align 4

L(loop_aligned):
	ldr	data2, [src1, off2]
	ldr	data1, [src1], 8
L(start_realigned):
#ifdef __AARCH64EB__
	rev	tmp, data1
	sub	has_nul, tmp, zeroones
	orr	tmp, tmp, REP8_7f
#else
	sub	has_nul, data1, zeroones
	orr	tmp, data1, REP8_7f
#endif
	bics	has_nul, has_nul, tmp	/* Non-zero if NUL terminator.  */
	ccmp	data1, data2, 0, eq
	b.eq	L(loop_aligned)
#ifdef __AARCH64EB__
	rev	has_nul, has_nul
#endif
	eor	diff, data1, data2
	orr	syndrome, diff, has_nul
L(end):
#ifndef __AARCH64EB__
	rev	syndrome, syndrome
	rev	data1, data1
	rev	data2, data2
#endif
	clz	shift, syndrome
	/* The most-significant-non-zero bit of the syndrome marks either the
	   first bit that is different, or the top bit of the first zero byte.
	   Shifting left now will bring the critical information into the
	   top bits.  */
	lsl	data1, data1, shift
	lsl	data2, data2, shift
	/* But we need to zero-extend (char is unsigned) the value and then
	   perform a signed 32-bit subtraction.  */
	lsr	data1, data1, 56
	sub	result, data1, data2, lsr 56
	ret

	.p2align 4

L(mutual_align):
	/* Sources are mutually aligned, but are not currently at an
	   alignment boundary.  Round down the addresses and then mask off
	   the bytes that precede the start point.  */
	bic	src1, src1, 7
	ldr	data2, [src1, off2]
	ldr	data1, [src1], 8
	neg	shift, src2, lsl 3	/* Bits to alignment -64.  */
	mov	tmp, -1
	LS_FW	tmp, tmp, shift
	orr	data1, data1, tmp
	orr	data2, data2, tmp
	b	L(start_realigned)

L(misaligned8):
	/* Align SRC1 to 8 bytes and then compare 8 bytes at a time, always
	   checking to make sure that we don't access beyond the end of SRC2.  */
	cbz	tmp, L(src1_aligned)
L(do_misaligned):
	ldrb	data1w, [src1], 1
	ldrb	data2w, [src2], 1
	cmp	data1w, 0
	ccmp	data1w, data2w, 0, ne	/* NZCV = 0b0000.  */
	b.ne	L(done)
	tst	src1, 7
	b.ne	L(do_misaligned)

L(src1_aligned):
	neg	shift, src2, lsl 3
	bic	src2, src2, 7
	ldr	data3, [src2], 8
#ifdef __AARCH64EB__
	rev	data3, data3
#endif
	lsr	tmp, zeroones, shift
	orr	data3, data3, tmp
	sub	has_nul, data3, zeroones
	orr	tmp, data3, REP8_7f
	bics	has_nul, has_nul, tmp
	b.ne	L(tail)

	sub	off1, src2, src1

	.p2align 4

L(loop_unaligned):
	ldr	data3, [src1, off1]
	ldr	data2, [src1, off2]
#ifdef __AARCH64EB__
	rev	data3, data3
#endif
	sub	has_nul, data3, zeroones
	orr	tmp, data3, REP8_7f
	ldr	data1, [src1], 8
	bics	has_nul, has_nul, tmp
	ccmp	data1, data2, 0, eq
	b.eq	L(loop_unaligned)

	lsl	tmp, has_nul, shift
#ifdef __AARCH64EB__
	rev	tmp, tmp
#endif
	eor	diff, data1, data2
	orr	syndrome, diff, tmp
	cbnz	syndrome, L(end)
L(tail):
	ldr	data1, [src1]
	neg	shift, shift
	lsr	data2, data3, shift
	lsr	has_nul, has_nul, shift
#ifdef __AARCH64EB__
	rev     data2, data2
	rev	has_nul, has_nul
#endif
	eor	diff, data1, data2
	orr	syndrome, diff, has_nul
	b	L(end)

L(done):
	sub	result, data1, data2
	ret
<<<<<<< HEAD
SYM_FUNC_END(__pi_strcmp)
SYM_FUNC_ALIAS_WEAK(strcmp, __pi_strcmp)
EXPORT_SYMBOL_NOHWKASAN(strcmp)
=======

SYM_FUNC_END_PI(strcmp)
EXPORT_SYMBOL_NOKASAN(strcmp)
>>>>>>> e33c8925
<|MERGE_RESOLUTION|>--- conflicted
+++ resolved
@@ -32,20 +32,6 @@
 #define diff		x5
 #define off1		x5
 #define syndrome	x6
-<<<<<<< HEAD
-#define tmp1		x7
-#define tmp2		x8
-#define tmp3		x9
-#define zeroones	x10
-#define pos		x11
-
-	/* Start of performance-critical section  -- one 64B cache line.  */
-	.align 6
-SYM_FUNC_START(__pi_strcmp)
-	eor	tmp1, src1, src2
-	mov	zeroones, #REP8_01
-	tst	tmp1, #7
-=======
 #define tmp		x6
 #define data3		x7
 #define zeroones	x8
@@ -67,12 +53,11 @@
    NUL too in big-endian, byte-reverse the data before the NUL check.  */
 
 
-SYM_FUNC_START_WEAK_PI(strcmp)
+SYM_FUNC_START(__pi_strcmp)
 	sub	off2, src2, src1
 	mov	zeroones, REP8_01
 	and	tmp, src1, 7
 	tst	off2, 7
->>>>>>> e33c8925
 	b.ne	L(misaligned8)
 	cbnz	tmp, L(mutual_align)
 
@@ -200,12 +185,6 @@
 L(done):
 	sub	result, data1, data2
 	ret
-<<<<<<< HEAD
 SYM_FUNC_END(__pi_strcmp)
 SYM_FUNC_ALIAS_WEAK(strcmp, __pi_strcmp)
-EXPORT_SYMBOL_NOHWKASAN(strcmp)
-=======
-
-SYM_FUNC_END_PI(strcmp)
-EXPORT_SYMBOL_NOKASAN(strcmp)
->>>>>>> e33c8925
+EXPORT_SYMBOL_NOKASAN(strcmp)